#!/usr/bin/env python
# -*- coding: utf8 -*-
#
#    Project: Sift implementation in Python + OpenCL
#             https://github.com/kif/sift_pyocl
#

"""
Contains a class for creating a plan, allocating arrays, compiling kernels and other things like that
"""

from __future__ import division

__authors__ = ["Jérôme Kieffer"]
__contact__ = "jerome.kieffer@esrf.eu"
__license__ = "BSD"
__copyright__ = "European Synchrotron Radiation Facility, Grenoble, France"
__date__ = "2013-06-26"
__status__ = "beta"
__license__ = """
Permission is hereby granted, free of charge, to any person
obtaining a copy of this software and associated documentation
files (the "Software"), to deal in the Software without
restriction, including without limitation the rights to use,
copy, modify, merge, publish, distribute, sublicense, and/or sell
copies of the Software, and to permit persons to whom the
Software is furnished to do so, subject to the following
conditions:

The above copyright notice and this permission notice shall be
included in all copies or substantial portions of the Software.

THE SOFTWARE IS PROVIDED "AS IS", WITHOUT WARRANTY OF ANY KIND,
EXPRESS OR IMPLIED, INCLUDING BUT NOT LIMITED TO THE WARRANTIES
OF MERCHANTABILITY, FITNESS FOR A PARTICULAR PURPOSE AND
NONINFRINGEMENT. IN NO EVENT SHALL THE AUTHORS OR COPYRIGHT
HOLDERS BE LIABLE FOR ANY CLAIM, DAMAGES OR OTHER LIABILITY,
WHETHER IN AN ACTION OF CONTRACT, TORT OR OTHERWISE, ARISING
FROM, OUT OF OR IN CONNECTION WITH THE SOFTWARE OR THE USE OR
OTHER DEALINGS IN THE SOFTWARE.

"""
import time, math, os, logging, sys
import gc
import numpy
import pyopencl, pyopencl.array
from .param import par
from .opencl import ocl
from .utils import calc_size, kernel_size, sizeof
logger = logging.getLogger("sift.plan")
from pyopencl import mem_flags as MF

class SiftPlan(object):
    """
    How to calculate a set of SIFT keypoint on an image:

    siftp = sift.SiftPlan(img.shape,img.dtype,devicetype="GPU")
    kp = siftp.keypoints(img)

    kp is a nx132 array. the second dimension is composed of x,y, scale and angle as well as 128 floats describing the keypoint

    """
    kernels = {"convolution":1024, #key: name value max local workgroup size
               "preprocess": 1024,
               "algebra": 1024,
               "image":1024,
               "gaussian":1024,
               "reductions":1024,
               "keypoints":128}
    converter = {numpy.dtype(numpy.uint8):"u8_to_float",
                 numpy.dtype(numpy.uint16):"u16_to_float",
                 numpy.dtype(numpy.int32):"s32_to_float",
                 numpy.dtype(numpy.int64):"s64_to_float",
#                    numpy.float64:"double_to_float",
                      }
    sigmaRatio = 2.0 ** (1.0 / par.Scales)
    PIX_PER_KP = 10  # pre_allocate buffers for keypoints

    def __init__(self, shape=None, dtype=None, devicetype="GPU", template=None, profile=False, device=None, PIX_PER_KP=None, max_workgroup_size=128):
        """
        Contructor of the class
        """
        if template is not None:
            self.shape = template.shape
            self.dtype = template.dtype
        else:
            self.shape = shape
            self.dtype = numpy.dtype(dtype)
        if len(self.shape) == 3:
            self.RGB = True
            self.shape = self.shape[:2]
        elif len(self.shape) == 2:
            self.RGB = False
        else:
            raise RuntimeError("Unable to process image of shape %s" % (tuple(self.shape,)))
        if PIX_PER_KP :
            self.PIX_PER_KP = int(PIX_PER_KP)
        self.profile = bool(profile)
        self.max_workgroup_size = max_workgroup_size
        self.events = []
        self.scales = []  # in XY order
        self.procsize = []
        self.wgsize = []
        self.kpsize = None
        self.buffers = {}
        self.programs = {}
        self.memory = None
        self.octave_max = None
        self.red_size = None
        self._calc_scales()
        self._calc_memory()
        if device is None:
            self.device = ocl.select_device(type=devicetype, memory=self.memory, best=True)
        else:
            self.device = device
        self.ctx = ctx = pyopencl.Context(devices=[pyopencl.get_platforms()[self.device[0]].get_devices()[self.device[1]]])
        print self.ctx.devices[0]
        if profile:
            self.queue = pyopencl.CommandQueue(self.ctx, properties=pyopencl.command_queue_properties.PROFILING_ENABLE)
        else:
            self.queue = pyopencl.CommandQueue(self.ctx)
        self._calc_workgroups()
        self._compile_kernels()
        self._allocate_buffers()
        self.debug = []


    def __del__(self):
        """
        Destructor: release all buffers
        """
        self._free_kernels()
        self._free_buffers()
        self.queue = None
        self.ctx = None
        gc.collect()

    def _calc_scales(self):
        """
        Nota scales are in XY order
        """
        self.scales = [tuple(numpy.int32(i) for i in self.shape[-1::-1])]
        shape = self.shape
        min_size = 2 * par.BorderDist + 2
        while min(shape) > min_size * 2:
            shape = tuple(numpy.int32(i // 2) for i in shape)
            self.scales.append(shape)
#        self.scales.pop()
        self.octave_max = len(self.scales)

    def _calc_memory(self):
        # Just the context + kernel takes about 75MB on the GPU
        self.memory = 75 * 2 ** 20
        size_of_float = numpy.dtype(numpy.float32).itemsize
        size_of_input = numpy.dtype(self.dtype).itemsize
        # raw images:
        size = self.shape[0] * self.shape[1]
        self.memory += size * size_of_input  # initial_image (no raw_float)
        if self.RGB:
            self.memory += 2 * size * (size_of_input)  # one of three was already counted
        for scale in self.scales:
            nr_blur = par.Scales + 3  # 3 blurs and 2 tmp
            nr_dogs = par.Scales + 2
            size = scale[0] * scale[1]
            self.memory += size * (nr_blur + nr_dogs) * size_of_float
        self.kpsize = int(self.shape[0] * self.shape[1] // self.PIX_PER_KP)  # Is the number of kp independant of the octave ? int64 causes problems with pyopencl
        self.memory += self.kpsize * size_of_float * 4 * 2  # those are array of float4 to register keypoints, we need two of them
        self.memory += self.kpsize * 128 #stores the descriptors: 128 unsigned chars
        self.memory += 4  # keypoint index Counter
        wg_float = min(self.max_workgroup_size, numpy.sqrt(self.shape[0] * self.shape[1]))
        self.red_size = 2 ** (int(math.ceil(math.log(wg_float, 2))))
        self.memory += 4 * 2 * self.red_size  # temporary storage for reduction

        ########################################################################
        # Calculate space for gaussian kernels
        ########################################################################
        curSigma = 1.0 if par.DoubleImSize else 0.5
        if par.InitSigma > curSigma:
            sigma = math.sqrt(par.InitSigma ** 2 - curSigma ** 2)
            size = kernel_size(sigma, True)
            # TODO: possible enhancement, if size is even make it odd
            logger.debug("pre-Allocating %s float for init blur" % size)
            self.memory += size * size_of_float
        prevSigma = par.InitSigma
        for i in range(par.Scales + 2):
            increase = prevSigma * math.sqrt(self.sigmaRatio ** 2 - 1.0)
            size = kernel_size(increase, True)
            logger.debug("pre-Allocating %s float for blur sigma: %s" % (size, increase))
            self.memory += size * size_of_float
            prevSigma *= self.sigmaRatio;

    def _allocate_buffers(self):
        shape = self.shape
        if self.dtype != numpy.float32:
            if self.RGB:
                rgbshape = self.shape[0], self.shape[1], 3
                self.buffers["raw"] = pyopencl.array.empty(self.queue, rgbshape, dtype=self.dtype)
            else:
                self.buffers["raw"] = pyopencl.array.empty(self.queue, shape, dtype=self.dtype)
        self.buffers[ "Kp_1" ] = pyopencl.array.empty(self.queue, (self.kpsize, 4), dtype=numpy.float32)
        self.buffers[ "Kp_2" ] = pyopencl.array.empty(self.queue, (self.kpsize, 4), dtype=numpy.float32)
        self.buffers[ "descr" ] = pyopencl.array.empty(self.queue, (self.kpsize, 128), dtype=numpy.uint8)
        self.buffers["cnt" ] = pyopencl.array.empty(self.queue, 1, dtype=numpy.int32)

        for octave in range(self.octave_max):
            self.buffers[(octave, "tmp") ] = pyopencl.array.empty(self.queue, shape, dtype=numpy.float32)
            self.buffers[(octave, "ori") ] = pyopencl.array.empty(self.queue, shape, dtype=numpy.float32)
            for scale in range(par.Scales + 3):
                self.buffers[(octave, scale) ] = pyopencl.array.empty(self.queue, shape, dtype=numpy.float32)
            self.buffers[(octave, "DoGs") ] = pyopencl.array.empty(self.queue, (par.Scales + 2, shape[0], shape[1]), dtype=numpy.float32)
            shape = (shape[0] // 2, shape[1] // 2)
        wg_float = min(512.0, numpy.sqrt(self.shape[0] * self.shape[1]))
        wg = 2 ** (int(math.ceil(math.log(wg_float, 2))))
        self.buffers["max_min"] = pyopencl.array.empty(self.queue, (self.red_size, 2), dtype=numpy.float32)  # temporary buffer for max/min reduction
        self.buffers["min"] = pyopencl.array.empty(self.queue, (1), dtype=numpy.float32)
        self.buffers["max"] = pyopencl.array.empty(self.queue, (1), dtype=numpy.float32)
        self.buffers["255"] = pyopencl.array.to_device(self.queue, numpy.array([255.0], dtype=numpy.float32))

#        for buffer in self.buffers.values():
#            buffer.fill(0)
        ########################################################################
        # Allocate space for gaussian kernels
        ########################################################################
        curSigma = 1.0 if par.DoubleImSize else 0.5
        if par.InitSigma > curSigma:
            sigma = math.sqrt(par.InitSigma ** 2 - curSigma ** 2)
            self._init_gaussian(sigma)
        prevSigma = par.InitSigma

        for i in range(par.Scales + 2):
            increase = prevSigma * math.sqrt(self.sigmaRatio ** 2 - 1.0)
            self._init_gaussian(increase)
            prevSigma *= self.sigmaRatio


    def _init_gaussian(self, sigma):
        """
        Create a buffer of the right size according to the width of the gaussian ...


        @param  sigma: width of the gaussian, the length of the function will be 8*sigma + 1

        Same calculation done on CPU
        x = numpy.arange(size) - (size - 1.0) / 2.0
        gaussian = numpy.exp(-(x / sigma) ** 2 / 2.0).astype(numpy.float32)
        gaussian /= gaussian.sum(dtype=numpy.float32)
        """
        name = "gaussian_%s" % sigma
        size = kernel_size(sigma, True)
        wg_size = 2 ** int(math.ceil(math.log(size) / math.log(2)))

        logger.debug("Allocating %s float for blur sigma: %s" % (size, sigma))
        if wg_size > self.max_workgroup_size:  # compute on CPU
            x = numpy.arange(size) - (size - 1.0) / 2.0
            g = numpy.exp(-(x / sigma) ** 2 / 2.0).astype(numpy.float32)
            g /= g.sum(dtype=numpy.float32)
            gaussian_gpu = pyopencl.array.to_device(self.queue, g)
        else:
            gaussian_gpu = pyopencl.array.empty(self.queue, size, dtype=numpy.float32)
            evt = self.programs["gaussian"].gaussian(self.queue, (wg_size,), (wg_size,),
                                                gaussian_gpu.data,  # __global     float     *data,
                                                numpy.float32(sigma),  # const        float     sigma,
                                                numpy.int32(size))  # const        int     SIZE
            if self.profile: self.events.append(("gaussian %s" % sigma, evt))
        self.buffers[name] = gaussian_gpu


    def _free_buffers(self):
        """
        free all memory allocated on the device
        """
        for buffer_name in self.buffers:
            if self.buffers[buffer_name] is not None:
                try:
                    del self.buffers[buffer_name]
                    self.buffers[buffer_name] = None
                except pyopencl.LogicError:
                    logger.error("Error while freeing buffer %s" % buffer_name)

    def _compile_kernels(self):
        """
        Call the OpenCL compiler
        """
        for kernel in self.kernels:
            kernel_file = os.path.join(os.path.dirname(os.path.abspath(__file__)), kernel + ".cl")
            kernel_src = open(kernel_file).read()
            try:
                program = pyopencl.Program(self.ctx, kernel_src).build('-D WORKGROUP_SIZE=%s' % min(self.max_workgroup_size, self.kernels[kernel]))
            except pyopencl.MemoryError as error:
                raise MemoryError(error)
            self.programs[kernel] = program

    def _free_kernels(self):
        """
        free all kernels
        """
        self.programs = {}

    def _calc_workgroups(self):
        """
        First try to guess the best workgroup size, then calculate all global worksize

        Nota:
        The workgroup size is limited by the device
        The workgroup size is limited to the 2**n below then image size (hence changes with octaves)
        The second dimension of the wg size should be large, the first small: i.e. (1,64)
        The processing size should be a multiple of  workgroup size.
        """
        device = self.ctx.devices[0]
        max_work_group_size = device.max_work_group_size
        max_work_item_sizes = device.max_work_item_sizes
        # we recalculate the shapes ...
        shape = self.shape
        min_size = 2 * par.BorderDist + 2
        self.max_workgroup_size = min(self.max_workgroup_size, max_work_item_sizes[1])
        while min(shape) > min_size:
            wg = (1, min(2 ** int(math.log(shape[1]) / math.log(2)), self.max_workgroup_size))
            self.wgsize.append(wg)
            self.procsize.append(calc_size(shape, wg))
            shape = tuple(i // 2 for i in shape)




    def keypoints(self, image):
        """
        Calculates the keypoints of the image
        @param image: ndimage of 2D (or 3D if RGB)
        """
        total_size = 0
        keypoints = []
        descriptors = []
        assert image.shape[:2] == self.shape
        assert image.dtype == self.dtype
        t0 = time.time()

        if self.dtype == numpy.float32:
            evt = pyopencl.enqueue_copy(self.queue, self.buffers[(0, 0)].data, image)
            if self.profile:self.events.append(("copy H->D", evt))
        elif (image.ndim == 3) and (self.dtype == numpy.uint8) and (self.RGB):
            evt = pyopencl.enqueue_copy(self.queue, self.buffers["raw"].data, image)
            if self.profile:self.events.append(("copy H->D", evt))
            evt = self.programs["preprocess"].rgb_to_float(self.queue, self.procsize[0], self.wgsize[0],
                                                         self.buffers["raw"].data, self.buffers[(0, 0) ].data, *self.scales[0])
            if self.profile:self.events.append(("RGB->float", evt))

        elif self.dtype in self.converter:
            program = self.programs["preprocess"].__getattr__(self.converter[self.dtype])
            evt = pyopencl.enqueue_copy(self.queue, self.buffers["raw"].data, image)
            if self.profile:self.events.append(("copy H->D", evt))
            evt = program(self.queue, self.procsize[0], self.wgsize[0],
                    self.buffers["raw"].data, self.buffers[(0, 0)].data, *self.scales[0])
            if self.profile:self.events.append(("convert ->float", evt))
        else:
            raise RuntimeError("invalid input format error")

        k1 = self.programs["reductions"].max_min_global_stage1(self.queue, (self.red_size * self.red_size,), (self.red_size,),
                                                               self.buffers[(0, 0)].data,
                                                               self.buffers["max_min"].data,
                                                               numpy.uint32(self.shape[0] * self.shape[1]))
        k2 = self.programs["reductions"].max_min_global_stage2(self.queue, (self.red_size,), (self.red_size,),
                                                               self.buffers["max_min"].data,
                                                               self.buffers["max"].data,
                                                               self.buffers["min"].data)
        if self.profile:
            self.events.append(("max_min_stage1", k1))
            self.events.append(("max_min_stage2", k2))
        evt = self.programs["preprocess"].normalizes(self.queue, self.procsize[0], self.wgsize[0],
                                               self.buffers[(0, 0)].data,
                                               self.buffers["min"].data,
                                               self.buffers["max"].data,
                                               self.buffers["255"].data,
                                               *self.scales[0])
        if self.profile:self.events.append(("normalize", evt))


        octSize = 1.0
        curSigma = 1.0 if par.DoubleImSize else 0.5
        octave = 0
        if par.InitSigma > curSigma:
            logger.debug("Bluring image to achieve std: %f", par.InitSigma)
            sigma = math.sqrt(par.InitSigma ** 2 - curSigma ** 2)
            self._gaussian_convolution(self.buffers[(0, 0)], self.buffers[(0, 0)], sigma, 0)
#        else:
#            pyopencl.enqueue_copy(self.queue, dest=self.buffers[(0, "G_1")].data, src=self.buffers["input"].data)

        for octave in range(self.octave_max):
            kp = self.one_octave(octave)
            print("in octave %i found %i kp" % (octave, kp.shape[0]))

            if kp.shape[0] > 0:
                keypoints.append(kp)
                total_size += kp.shape[0]

        ########################################################################
        # Merge keypoints in central memory
        ########################################################################
        output = numpy.zeros((total_size, 4), dtype=numpy.float32)
        last = 0
        for ds in keypoints:
            l = ds.shape[0]
            if l > 0:
                output[last:last + l] = ds
                last += l

        print("Execution time: %.3fms" % (1000 * (time.time() - t0)))
#        self.count_kp(output)
        return output

    def _gaussian_convolution(self, input_data, output_data, sigma, octave=0):
        """
        Calculate the gaussian convolution with precalculated kernels.

        Uses a temporary buffer
        """
        temp_data = self.buffers[(octave, "tmp") ]
        gaussian = self.buffers["gaussian_%s" % sigma]
        k1 = self.programs["convolution"].horizontal_convolution(self.queue, self.procsize[octave], self.wgsize[octave],
                                input_data.data, temp_data.data, gaussian.data, numpy.int32(gaussian.size), *self.scales[octave])
        k2 = self.programs["convolution"].vertical_convolution(self.queue, self.procsize[octave], self.wgsize[octave],
                                temp_data.data, output_data.data, gaussian.data, numpy.int32(gaussian.size), *self.scales[octave])

        if self.profile:
            self.events += [("Blur sigma %s octave %s" % (sigma, octave), k1), ("Blur sigma %s octave %s" % (sigma, octave), k2)]

    def one_octave(self, octave):
        """
        does all scales within an octave
        @param
        """
        prevSigma = par.InitSigma
        print("Calculating octave %i" % octave)
        wgsize = (128,)  # (max(self.wgsize[octave]),) #TODO: optimize
        kpsize32 = numpy.int32(self.kpsize)
        self._reset_keypoints()
        octsize = numpy.int32(2 ** octave)
        last_start = numpy.int32(0)
        for scale in range(par.Scales + 2):
            sigma = prevSigma * math.sqrt(self.sigmaRatio ** 2 - 1.0)
            print("Octave %i scale %s blur with sigma %s" % (octave, scale, sigma))

            ########################################################################
            # Calculate gaussian blur and DoG
            ########################################################################

            self._gaussian_convolution(self.buffers[(octave, scale)], self.buffers[(octave, scale + 1)], sigma, octave)
            prevSigma *= self.sigmaRatio
            evt = self.programs["algebra"].combine(self.queue, self.procsize[octave], self.wgsize[octave],
                                             self.buffers[(octave, scale + 1)].data, numpy.float32(-1.0),
                                             self.buffers[(octave, scale)].data, numpy.float32(+1.0),
                                             self.buffers[(octave, "DoGs")].data, numpy.int32(scale),
                                             *self.scales[octave])
            if self.profile:self.events.append(("DoG %s %s" % (octave, scale), evt))
        for scale in range(1, par.Scales + 1):
#                print("Before local_maxmin, cnt is %s %s %s" % (self.buffers["cnt"].get()[0], self.procsize[octave], self.wgsize[octave]))
                evt = self.programs["image"].local_maxmin(self.queue, self.procsize[octave], self.wgsize[octave],
                                                self.buffers[(octave, "DoGs")].data,  # __global float* DOGS,
                                                self.buffers["Kp_1"].data,  # __global keypoint* output,
                                                numpy.int32(par.BorderDist),  # int border_dist,
                                                numpy.float32(par.PeakThresh),  # float peak_thresh,
                                                octsize,  # int octsize,
                                                numpy.float32(par.EdgeThresh1),  # float EdgeThresh0,
                                                numpy.float32(par.EdgeThresh),  # float EdgeThresh,
                                                self.buffers["cnt"].data,  # __global int* counter,
                                                kpsize32,  # int nb_keypoints,
                                                numpy.int32(scale),  # int scale,
                                                *self.scales[octave])  # int width, int height)
                if self.profile:self.events.append(("local_maxmin %s %s" % (octave, scale), evt))
#                print("after local_max_min:")
#                print(self.buffers["Kp_1"].get()[:5])

#                self.debug_holes("After local_maxmin %s %s" % (octave, scale))
                procsize = calc_size((self.kpsize,), wgsize)
    #           Refine keypoints
                kp_counter = self.buffers["cnt"].get()[0]
                evt = self.programs["image"].interp_keypoint(self.queue, procsize, wgsize,
                                              self.buffers[(octave, "DoGs")].data,  # __global float* DOGS,
                                              self.buffers["Kp_1"].data,  # __global keypoint* keypoints,
                                              last_start,  # int start_keypoint,
                                              kp_counter,  # int end_keypoint,
                                              numpy.float32(par.PeakThresh),  # float peak_thresh,
                                              numpy.float32(par.InitSigma),  # float InitSigma,
                                              *self.scales[octave])  # int width, int height)
                if self.profile:self.events.append(("interp_keypoint %s %s" % (octave, scale), evt))

#                self.debug_holes("After interp_keypoint %s %s" % (octave, scale))
                newcnt = self.compact(last_start)
#                print("after compaction:")
#                print(self.buffers["Kp_1"].get()[:5])
#                self.debug_holes("After compact %s %s" % (octave, scale))

                # recycle buffers G_2 and tmp to store ori and grad
                ori = self.buffers[(octave, "ori")]
                grad = self.buffers[(octave, "tmp")]
                evt = self.programs["image"].compute_gradient_orientation(self.queue, self.procsize[octave], self.wgsize[octave],
                                   self.buffers[(octave, scale)].data,  # __global float* igray,
                                   grad.data,  # __global float *grad,
                                   ori.data,  # __global float *ori,
                                   *self.scales[octave])  # int width,int height
                if self.profile:self.events.append(("compute_gradient_orientation %s %s" % (octave, scale), evt))

    #           Orientation assignement: 1D kernel, rather heavy kernel
                if newcnt and newcnt > last_start:  # launch kernel only if needed
                    procsize = int(newcnt * wgsize[0]),
                    print "orientation_assignment:", procsize, wgsize
                    evt = self.programs["keypoints"].orientation_assignment(self.queue, procsize, wgsize,
                                          self.buffers["Kp_1"].data,  # __global keypoint* keypoints,
                                          grad.data,  # __global float* grad,
                                          ori.data,  # __global float* ori,
                                          self.buffers["cnt"].data,  # __global int* counter,
                                          octsize,  # int octsize,
                                          numpy.float32(par.OriSigma),  # float OriSigma, //WARNING: (1.5), it is not "InitSigma (=1.6)"
                                          kpsize32,  # int max of nb_keypoints,
                                          numpy.int32(last_start),  # int keypoints_start,
                                          newcnt,  # int keypoints_end,
                                          *self.scales[octave])  # int grad_width, int grad_height)
                    if self.profile:self.events.append(("orientation_assignment %s %s" % (octave, scale), evt))
<<<<<<< HEAD
                    newcnt = self.buffers["cnt"].get()[0]
#                    evt = self.programs["descriptor"].orientation_assignment(self.queue, procsize, wgsize,
#                                     self.buffers["Kp_1"].data,  #    __global keypoint* keypoints,
#                                     self.buffers["descr"].data,  #   __global unsigned char *descriptors,
#                                     grad.data,  # __global float* grad,
#                                     ori.data,  # __global float* ori,
#                                     numpy.int32(last_start),  # int keypoints_start,
#                                     newcnt,  # int keypoints_end,
#                                     *self.scales[octave])  # int grad_width, int grad_height)
#                    if self.profile:self.events.append(("descriptor %s %s" % (octave, scale), evt))
                last_start = newcnt
=======

#                self.debug_holes("After orientation %s %s" % (octave, scale))
                last_start = self.buffers["cnt"].get()[0]
>>>>>>> 3c5b4256
        ########################################################################
        # Rescale all images to populate all octaves TODO: scale G3 -> G'0
        ########################################################################
        if octave < self.octave_max - 1:
             evt = self.programs["preprocess"].shrink(self.queue, self.procsize[octave + 1], self.wgsize[octave + 1],
                                                self.buffers[(octave, par.Scales)].data, self.buffers[(octave + 1, 0)].data,
                                                numpy.int32(2), numpy.int32(2), *self.scales[octave + 1])
             if self.profile:self.events.append(("shrink %s->%s" % (self.scales[octave], self.scales[octave + 1]), evt))
<<<<<<< HEAD
        results = numpy.empty((last_start, 4), dtype=numpy.float32)
=======
        results = numpy.empty((last_start, 4),dtype=numpy.float32)
>>>>>>> 3c5b4256
        if last_start:
            evt = pyopencl.enqueue_copy(self.queue, results, self.buffers["Kp_1"].data)
            if self.profile:self.events.append(("copy D->H", evt))
        return results

    def compact(self, start=numpy.int32(0)):
        """
        Compact the vector of keypoints starting from start

        @param start: start compacting at this adress. Before just copy
        @type start: numpy.int32
        """
        wgsize = (8,)  # (max(self.wgsize[0]),) #TODO: optimize
        kpsize32 = numpy.int32(self.kpsize)
        kp_counter = self.buffers["cnt"].get()[0]
        procsize = calc_size((self.kpsize,), wgsize)

        if kp_counter > 0.9 * self.kpsize:
               logger.warning("Keypoint counter overflow risk: counted %s / %s" % (kp_counter, self.kpsize))
        print("Compact %s -> %s / %s" % (start, kp_counter, self.kpsize))
        self.buffers["cnt"].set(numpy.array([start], dtype=numpy.int32))
        evt = self.programs["algebra"].compact(self.queue, procsize, wgsize,
                        self.buffers["Kp_1"].data,  # __global keypoint* keypoints,
                        self.buffers["Kp_2"].data,  # __global keypoint* output,
                        self.buffers["cnt"].data,  # __global int* counter,
                        start,  # int start,
                        kp_counter)  # int nbkeypoints
        if self.profile:self.events.append(("compact", evt))
        newcnt = self.buffers["cnt"].get()[0]
        #print("After compaction, %i (-%i)" % (newcnt, kp_counter - newcnt))
        # swap keypoints:
        self.buffers["Kp_1"], self.buffers["Kp_2"] = self.buffers["Kp_2"], self.buffers["Kp_1"]
        self.buffers["Kp_2"].fill(-1, self.queue)
        return newcnt


    def _reset_keypoints(self):
        self.buffers["Kp_1"].fill(-1, self.queue)
        self.buffers["Kp_2"].fill(-1, self.queue)
        self.buffers["cnt"].fill(0, self.queue)

    def count_kp(self, output):
        kpt = 0
        for octave, data in enumerate(output):
            if output.shape[0] > 0:
                sum = (data[:, 1] != -1.0).sum()
                kpt += sum
                print("octave %i kp count %i/%i size %s ratio:%s" % (octave, sum, self.kpsize, self.scales[octave], 1000.0 * sum / self.scales[octave][1] / self.scales[octave][0]))
        print("Found total %i guess %s pixels per keypoint" % (kpt, self.shape[0] * self.shape[1] / kpt))
    def debug_holes(self, label=""):
        print("%s %s" % (label, numpy.where(self.buffers["Kp_1"].get()[:, 1] == -1)[0]))
    def log_profile(self):
        t = 0.0
        orient = 0.0
        if self.profile:
            for e in self.events:
                if "__len__" in dir(e) and len(e) >= 2:
                    et = 1e-6 * (e[1].profile.end - e[1].profile.start)
                    print("%50s:\t%.3fms" % (e[0], et))
                    t += et
                    if "orient" in e[0]:
                        orient += et
        print("_"*80)
        print("%50s:\t%.3fms" % ("Total execution time", t))
        print("%50s:\t%.3fms" % ("Total Orientation assignment", orient))
if __name__ == "__main__":
    # Prepare debugging
    import scipy.misc
    lena = scipy.lena()
    s = SiftPlan(template=lena)
    s.keypoints(lena)

<|MERGE_RESOLUTION|>--- conflicted
+++ resolved
@@ -60,7 +60,7 @@
     kp is a nx132 array. the second dimension is composed of x,y, scale and angle as well as 128 floats describing the keypoint
 
     """
-    kernels = {"convolution":1024, #key: name value max local workgroup size
+    kernels = {"convolution":1024,  # key: name value max local workgroup size
                "preprocess": 1024,
                "algebra": 1024,
                "image":1024,
@@ -165,7 +165,7 @@
             self.memory += size * (nr_blur + nr_dogs) * size_of_float
         self.kpsize = int(self.shape[0] * self.shape[1] // self.PIX_PER_KP)  # Is the number of kp independant of the octave ? int64 causes problems with pyopencl
         self.memory += self.kpsize * size_of_float * 4 * 2  # those are array of float4 to register keypoints, we need two of them
-        self.memory += self.kpsize * 128 #stores the descriptors: 128 unsigned chars
+        self.memory += self.kpsize * 128  # stores the descriptors: 128 unsigned chars
         self.memory += 4  # keypoint index Counter
         wg_float = min(self.max_workgroup_size, numpy.sqrt(self.shape[0] * self.shape[1]))
         self.red_size = 2 ** (int(math.ceil(math.log(wg_float, 2))))
@@ -515,7 +515,6 @@
                                           newcnt,  # int keypoints_end,
                                           *self.scales[octave])  # int grad_width, int grad_height)
                     if self.profile:self.events.append(("orientation_assignment %s %s" % (octave, scale), evt))
-<<<<<<< HEAD
                     newcnt = self.buffers["cnt"].get()[0]
 #                    evt = self.programs["descriptor"].orientation_assignment(self.queue, procsize, wgsize,
 #                                     self.buffers["Kp_1"].data,  #    __global keypoint* keypoints,
@@ -527,11 +526,6 @@
 #                                     *self.scales[octave])  # int grad_width, int grad_height)
 #                    if self.profile:self.events.append(("descriptor %s %s" % (octave, scale), evt))
                 last_start = newcnt
-=======
-
-#                self.debug_holes("After orientation %s %s" % (octave, scale))
-                last_start = self.buffers["cnt"].get()[0]
->>>>>>> 3c5b4256
         ########################################################################
         # Rescale all images to populate all octaves TODO: scale G3 -> G'0
         ########################################################################
@@ -540,11 +534,7 @@
                                                 self.buffers[(octave, par.Scales)].data, self.buffers[(octave + 1, 0)].data,
                                                 numpy.int32(2), numpy.int32(2), *self.scales[octave + 1])
              if self.profile:self.events.append(("shrink %s->%s" % (self.scales[octave], self.scales[octave + 1]), evt))
-<<<<<<< HEAD
         results = numpy.empty((last_start, 4), dtype=numpy.float32)
-=======
-        results = numpy.empty((last_start, 4),dtype=numpy.float32)
->>>>>>> 3c5b4256
         if last_start:
             evt = pyopencl.enqueue_copy(self.queue, results, self.buffers["Kp_1"].data)
             if self.profile:self.events.append(("copy D->H", evt))
@@ -574,7 +564,7 @@
                         kp_counter)  # int nbkeypoints
         if self.profile:self.events.append(("compact", evt))
         newcnt = self.buffers["cnt"].get()[0]
-        #print("After compaction, %i (-%i)" % (newcnt, kp_counter - newcnt))
+        # print("After compaction, %i (-%i)" % (newcnt, kp_counter - newcnt))
         # swap keypoints:
         self.buffers["Kp_1"], self.buffers["Kp_2"] = self.buffers["Kp_2"], self.buffers["Kp_1"]
         self.buffers["Kp_2"].fill(-1, self.queue)
