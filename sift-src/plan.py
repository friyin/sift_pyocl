#!/usr/bin/env python
# -*- coding: utf8 -*-
#
#    Project: Sift implementation in Python + OpenCL
#             https://github.com/kif/sift_pyocl
#

"""
Contains a class for creating a plan, allocating arrays, compiling kernels and other things like that
"""

from __future__ import division

__authors__ = ["Jérôme Kieffer"]
__contact__ = "jerome.kieffer@esrf.eu"
__license__ = "BSD"
__copyright__ = "European Synchrotron Radiation Facility, Grenoble, France"
__date__ = "2013-06-26"
__status__ = "beta"
__license__ = """
Permission is hereby granted, free of charge, to any person
obtaining a copy of this software and associated documentation
files (the "Software"), to deal in the Software without
restriction, including without limitation the rights to use,
copy, modify, merge, publish, distribute, sublicense, and/or sell
copies of the Software, and to permit persons to whom the
Software is furnished to do so, subject to the following
conditions:

The above copyright notice and this permission notice shall be
included in all copies or substantial portions of the Software.

THE SOFTWARE IS PROVIDED "AS IS", WITHOUT WARRANTY OF ANY KIND,
EXPRESS OR IMPLIED, INCLUDING BUT NOT LIMITED TO THE WARRANTIES
OF MERCHANTABILITY, FITNESS FOR A PARTICULAR PURPOSE AND
NONINFRINGEMENT. IN NO EVENT SHALL THE AUTHORS OR COPYRIGHT
HOLDERS BE LIABLE FOR ANY CLAIM, DAMAGES OR OTHER LIABILITY,
WHETHER IN AN ACTION OF CONTRACT, TORT OR OTHERWISE, ARISING
FROM, OUT OF OR IN CONNECTION WITH THE SOFTWARE OR THE USE OR
OTHER DEALINGS IN THE SOFTWARE.

"""
import time, math, os, logging, sys
import gc
import numpy
import pyopencl, pyopencl.array
from .param import par
from .opencl import ocl
from .utils import calc_size, kernel_size, sizeof
logger = logging.getLogger("sift.plan")
from pyopencl import mem_flags as MF

class SiftPlan(object):
    """
    How to calculate a set of SIFT keypoint on an image:

    siftp = sift.SiftPlan(img.shape,img.dtype,devicetype="GPU")
    kp = siftp.keypoints(img)

    kp is a nx132 array. the second dimension is composed of x,y, scale and angle as well as 128 floats describing the keypoint

    """
<<<<<<< HEAD
    kernels = {"convolution":1024, #key: name value max local workgroup size
               "preprocess": 1024,
               "algebra": 1024,
               "image":128, 
               "gaussian":1024, 
               "reductions":1024}
=======
    kernels = ["convolution", "preprocess", "algebra", "image", "gaussian", "reductions", "keypoints"]
>>>>>>> 427d8ec3
    converter = {numpy.dtype(numpy.uint8):"u8_to_float",
                 numpy.dtype(numpy.uint16):"u16_to_float",
                 numpy.dtype(numpy.int32):"s32_to_float",
                 numpy.dtype(numpy.int64):"s64_to_float",
#                    numpy.float64:"double_to_float",
                      }
    sigmaRatio = 2.0 ** (1.0 / par.Scales)
    PIX_PER_KP = 10  # pre_allocate buffers for keypoints

    def __init__(self, shape=None, dtype=None, devicetype="GPU", template=None, profile=False, device=None, PIX_PER_KP=None, max_workgroup_size=128):
        """
        Contructor of the class
        """
        if template is not None:
            self.shape = template.shape
            self.dtype = template.dtype
        else:
            self.shape = shape
            self.dtype = numpy.dtype(dtype)
        if len(self.shape) == 3:
            self.RGB = True
            self.shape = self.shape[:2]
        elif len(self.shape) == 2:
            self.RGB = False
        else:
            raise RuntimeError("Unable to process image of shape %s" % (tuple(self.shape,)))
        if PIX_PER_KP :
            self.PIX_PER_KP = int(PIX_PER_KP)
        self.profile = bool(profile)
        self.max_workgroup_size = max_workgroup_size
        self.events = []
        self.scales = []  # in XY order
        self.procsize = []
        self.wgsize = []
        self.kpsize = None
        self.buffers = {}
        self.programs = {}
        self.memory = None
        self.octave_max = None
        self.red_size = None
        self._calc_scales()
        self._calc_memory()
        if device is None:
            self.device = ocl.select_device(type=devicetype, memory=self.memory, best=True)
        else:
            self.device = device
        self.ctx = ctx = pyopencl.Context(devices=[pyopencl.get_platforms()[self.device[0]].get_devices()[self.device[1]]])
        print self.ctx.devices[0]
        if profile:
            self.queue = pyopencl.CommandQueue(self.ctx, properties=pyopencl.command_queue_properties.PROFILING_ENABLE)
        else:
            self.queue = pyopencl.CommandQueue(self.ctx)
        self._calc_workgroups()
        self._compile_kernels()
        self._allocate_buffers()
        self.debug = []


    def __del__(self):
        """
        Destructor: release all buffers
        """
        self._free_kernels()
        self._free_buffers()
        self.queue = None
        self.ctx = None
        gc.collect()

    def _calc_scales(self):
        """
        Nota scales are in XY order
        """
        self.scales = [tuple(numpy.int32(i) for i in self.shape[-1::-1])]
        shape = self.shape
        min_size = 2 * par.BorderDist + 2
        while min(shape) > min_size * 2:
            shape = tuple(numpy.int32(i // 2) for i in shape)
            self.scales.append(shape)
#        self.scales.pop()
        self.octave_max = len(self.scales)

    def _calc_memory(self):
        # Just the context + kernel takes about 75MB on the GPU
        self.memory = 75 * 2 ** 20
        size_of_float = numpy.dtype(numpy.float32).itemsize
        size_of_input = numpy.dtype(self.dtype).itemsize
        # raw images:
        size = self.shape[0] * self.shape[1]
        self.memory += size * size_of_input  # initial_image (no raw_float)
        if self.RGB:
            self.memory += 2 * size * (size_of_input)  # one of three was already counted
        for scale in self.scales:
            nr_blur = par.Scales + 3  # 3 blurs and 2 tmp
            nr_dogs = par.Scales + 2
            size = scale[0] * scale[1]
            self.memory += size * (nr_blur + nr_dogs) * size_of_float
        self.kpsize = int(self.shape[0] * self.shape[1] // self.PIX_PER_KP)  # Is the number of kp independant of the octave ? int64 causes problems with pyopencl
        self.memory += self.kpsize * size_of_float * 4 * 2  # those are array of float4 to register keypoints, we need two of them
        self.memory += 4  # keypoint index Counter
        wg_float = min(self.max_workgroup_size, numpy.sqrt(self.shape[0] * self.shape[1]))
        self.red_size = 2 ** (int(math.ceil(math.log(wg_float, 2))))
        self.memory += 4 * 2 * self.red_size  # temporary storage for reduction

        ########################################################################
        # Calculate space for gaussian kernels
        ########################################################################
        curSigma = 1.0 if par.DoubleImSize else 0.5
        if par.InitSigma > curSigma:
            sigma = math.sqrt(par.InitSigma ** 2 - curSigma ** 2)
            size = kernel_size(sigma, True)
            # TODO: possible enhancement, if size is even make it odd
            logger.debug("pre-Allocating %s float for init blur" % size)
            self.memory += size * size_of_float
        prevSigma = par.InitSigma
        for i in range(par.Scales + 2):
            increase = prevSigma * math.sqrt(self.sigmaRatio ** 2 - 1.0)
            size = kernel_size(increase, True)
            logger.debug("pre-Allocating %s float for blur sigma: %s" % (size, increase))
            self.memory += size * size_of_float
            prevSigma *= self.sigmaRatio;

    def _allocate_buffers(self):
        shape = self.shape
        if self.dtype != numpy.float32:
            if self.RGB:
                rgbshape = self.shape[0], self.shape[1], 3
                self.buffers["raw"] = pyopencl.array.empty(self.queue, rgbshape, dtype=self.dtype)
            else:
                self.buffers["raw"] = pyopencl.array.empty(self.queue, shape, dtype=self.dtype)
        self.buffers[ "Kp_1" ] = pyopencl.array.empty(self.queue, (self.kpsize, 4), dtype=numpy.float32)
        self.buffers[ "Kp_2" ] = pyopencl.array.empty(self.queue, (self.kpsize, 4), dtype=numpy.float32)
        self.buffers["cnt" ] = pyopencl.array.empty(self.queue, 1, dtype=numpy.int32)

        for octave in range(self.octave_max):
            self.buffers[(octave, "tmp") ] = pyopencl.array.empty(self.queue, shape, dtype=numpy.float32)
            self.buffers[(octave, "ori") ] = pyopencl.array.empty(self.queue, shape, dtype=numpy.float32)
            for scale in range(par.Scales + 3):
                self.buffers[(octave, scale) ] = pyopencl.array.empty(self.queue, shape, dtype=numpy.float32)
            self.buffers[(octave, "DoGs") ] = pyopencl.array.empty(self.queue, (par.Scales + 2, shape[0], shape[1]), dtype=numpy.float32)
            shape = (shape[0] // 2, shape[1] // 2)
        wg_float = min(512.0, numpy.sqrt(self.shape[0] * self.shape[1]))
        wg = 2 ** (int(math.ceil(math.log(wg_float, 2))))
        self.buffers["max_min"] = pyopencl.array.empty(self.queue, (self.red_size, 2), dtype=numpy.float32)  # temporary buffer for max/min reduction
        self.buffers["min"] = pyopencl.array.empty(self.queue, (1), dtype=numpy.float32)
        self.buffers["max"] = pyopencl.array.empty(self.queue, (1), dtype=numpy.float32)
        self.buffers["255"] = pyopencl.array.to_device(self.queue, numpy.array([255.0], dtype=numpy.float32))

#        for buffer in self.buffers.values():
#            buffer.fill(0)
        ########################################################################
        # Allocate space for gaussian kernels
        ########################################################################
        curSigma = 1.0 if par.DoubleImSize else 0.5
        if par.InitSigma > curSigma:
            sigma = math.sqrt(par.InitSigma ** 2 - curSigma ** 2)
            self._init_gaussian(sigma)
        prevSigma = par.InitSigma

        for i in range(par.Scales + 2):
            increase = prevSigma * math.sqrt(self.sigmaRatio ** 2 - 1.0)
            self._init_gaussian(increase)
            prevSigma *= self.sigmaRatio


    def _init_gaussian(self, sigma):
        """
        Create a buffer of the right size according to the width of the gaussian ...


        @param  sigma: width of the gaussian, the length of the function will be 8*sigma + 1

        Same calculation done on CPU
        x = numpy.arange(size) - (size - 1.0) / 2.0
        gaussian = numpy.exp(-(x / sigma) ** 2 / 2.0).astype(numpy.float32)
        gaussian /= gaussian.sum(dtype=numpy.float32)
        """
        name = "gaussian_%s" % sigma
        size = kernel_size(sigma, True)
        wg_size = 2 ** int(math.ceil(math.log(size) / math.log(2)))

        logger.debug("Allocating %s float for blur sigma: %s" % (size, sigma))
        if wg_size > self.max_workgroup_size:  # compute on CPU
            x = numpy.arange(size) - (size - 1.0) / 2.0
            g = numpy.exp(-(x / sigma) ** 2 / 2.0).astype(numpy.float32)
            g /= g.sum(dtype=numpy.float32)
            gaussian_gpu = pyopencl.array.to_device(self.queue, g)
        else:
            gaussian_gpu = pyopencl.array.empty(self.queue, size, dtype=numpy.float32)
            evt = self.programs["gaussian"].gaussian(self.queue, (wg_size,), (wg_size,),
                                                gaussian_gpu.data,  # __global     float     *data,
                                                numpy.float32(sigma),  # const        float     sigma,
                                                numpy.int32(size))  # const        int     SIZE
            if self.profile: self.events.append(("gaussian %s" % sigma, evt))
        self.buffers[name] = gaussian_gpu


    def _free_buffers(self):
        """
        free all memory allocated on the device
        """
        for buffer_name in self.buffers:
            if self.buffers[buffer_name] is not None:
                try:
                    del self.buffers[buffer_name]
                    self.buffers[buffer_name] = None
                except pyopencl.LogicError:
                    logger.error("Error while freeing buffer %s" % buffer_name)

    def _compile_kernels(self):
        """
        Call the OpenCL compiler
        """
        for kernel in self.kernels:
            kernel_file = os.path.join(os.path.dirname(os.path.abspath(__file__)), kernel + ".cl")
            kernel_src = open(kernel_file).read()
            try:
                program = pyopencl.Program(self.ctx, kernel_src).build('-D WORKGROUP_SIZE=%s' % min(self.max_workgroup_size, self.kernels[kernel]))
            except pyopencl.MemoryError as error:
                raise MemoryError(error)
            self.programs[kernel] = program

    def _free_kernels(self):
        """
        free all kernels
        """
        self.programs = {}

    def _calc_workgroups(self):
        """
        First try to guess the best workgroup size, then calculate all global worksize

        Nota:
        The workgroup size is limited by the device
        The workgroup size is limited to the 2**n below then image size (hence changes with octaves)
        The second dimension of the wg size should be large, the first small: i.e. (1,64)
        The processing size should be a multiple of  workgroup size.
        """
        device = self.ctx.devices[0]
        max_work_group_size = device.max_work_group_size
        max_work_item_sizes = device.max_work_item_sizes
        # we recalculate the shapes ...
        shape = self.shape
        min_size = 2 * par.BorderDist + 2
        self.max_workgroup_size = min(self.max_workgroup_size, max_work_item_sizes[1])
        while min(shape) > min_size:
            wg = (1, min(2 ** int(math.log(shape[1]) / math.log(2)), self.max_workgroup_size))
            self.wgsize.append(wg)
            self.procsize.append(calc_size(shape, wg))
            shape = tuple(i // 2 for i in shape)




    def keypoints(self, image):
        """
        Calculates the keypoints of the image
        @param image: ndimage of 2D (or 3D if RGB)
        """
        total_size = 0
        keypoints = []
        descriptors = []
        assert image.shape[:2] == self.shape
        assert image.dtype == self.dtype
        t0 = time.time()

        if self.dtype == numpy.float32:
            evt = pyopencl.enqueue_copy(self.queue, self.buffers[(0, 0)].data, image)
            if self.profile:self.events.append(("copy H->D", evt))
        elif (image.ndim == 3) and (self.dtype == numpy.uint8) and (self.RGB):
            evt = pyopencl.enqueue_copy(self.queue, self.buffers["raw"].data, image)
            if self.profile:self.events.append(("copy H->D", evt))
            evt = self.programs["preprocess"].rgb_to_float(self.queue, self.procsize[0], self.wgsize[0],
                                                         self.buffers["raw"].data, self.buffers[(0, 0) ].data, *self.scales[0])
            if self.profile:self.events.append(("RGB->float", evt))

        elif self.dtype in self.converter:
            program = self.programs["preprocess"].__getattr__(self.converter[self.dtype])
            evt = pyopencl.enqueue_copy(self.queue, self.buffers["raw"].data, image)
            if self.profile:self.events.append(("copy H->D", evt))
            evt = program(self.queue, self.procsize[0], self.wgsize[0],
                    self.buffers["raw"].data, self.buffers[(0, 0)].data, *self.scales[0])
            if self.profile:self.events.append(("convert ->float", evt))
        else:
            raise RuntimeError("invalid input format error")

        k1 = self.programs["reductions"].max_min_global_stage1(self.queue, (self.red_size * self.red_size,), (self.red_size,),
                                                               self.buffers[(0, 0)].data,
                                                               self.buffers["max_min"].data,
                                                               numpy.uint32(self.shape[0] * self.shape[1]))
        k2 = self.programs["reductions"].max_min_global_stage2(self.queue, (self.red_size,), (self.red_size,),
                                                               self.buffers["max_min"].data,
                                                               self.buffers["max"].data,
                                                               self.buffers["min"].data)
        if self.profile:
            self.events.append(("max_min_stage1", k1))
            self.events.append(("max_min_stage2", k2))
        evt = self.programs["preprocess"].normalizes(self.queue, self.procsize[0], self.wgsize[0],
                                               self.buffers[(0, 0)].data,
                                               self.buffers["min"].data,
                                               self.buffers["max"].data,
                                               self.buffers["255"].data,
                                               *self.scales[0])
        if self.profile:self.events.append(("normalize", evt))


        octSize = 1.0
        curSigma = 1.0 if par.DoubleImSize else 0.5
        octave = 0
        if par.InitSigma > curSigma:
            logger.debug("Bluring image to achieve std: %f", par.InitSigma)
            sigma = math.sqrt(par.InitSigma ** 2 - curSigma ** 2)
            self._gaussian_convolution(self.buffers[(0, 0)], self.buffers[(0, 0)], sigma, 0)
#        else:
#            pyopencl.enqueue_copy(self.queue, dest=self.buffers[(0, "G_1")].data, src=self.buffers["input"].data)

        for octave in range(self.octave_max):
            kp = self.one_octave(octave)
            print("in octave %i found %i kp" % (octave, kp.shape[0]))

            if kp.shape[0] > 0:
                keypoints.append(kp)
                total_size += kp.shape[0]

        ########################################################################
        # Merge keypoints in central memory
        ########################################################################
        output = numpy.zeros((total_size, 4), dtype=numpy.float32)
        last = 0
        for ds in keypoints:
            l = ds.shape[0]
            if l > 0:
                output[last:last + l] = ds
                last += l

        print("Execution time: %.3fms" % (1000 * (time.time() - t0)))
#        self.count_kp(output)
        return output

    def _gaussian_convolution(self, input_data, output_data, sigma, octave=0):
        """
        Calculate the gaussian convolution with precalculated kernels.

        Uses a temporary buffer
        """
        temp_data = self.buffers[(octave, "tmp") ]
        gaussian = self.buffers["gaussian_%s" % sigma]
        k1 = self.programs["convolution"].horizontal_convolution(self.queue, self.procsize[octave], self.wgsize[octave],
                                input_data.data, temp_data.data, gaussian.data, numpy.int32(gaussian.size), *self.scales[octave])
        k2 = self.programs["convolution"].vertical_convolution(self.queue, self.procsize[octave], self.wgsize[octave],
                                temp_data.data, output_data.data, gaussian.data, numpy.int32(gaussian.size), *self.scales[octave])

        if self.profile:
            self.events += [("Blur sigma %s octave %s" % (sigma, octave), k1), ("Blur sigma %s octave %s" % (sigma, octave), k2)]

    def one_octave(self, octave):
        """
        does all scales within an octave
        @param
        """
        prevSigma = par.InitSigma
        print("Calculating octave %i" % octave)
<<<<<<< HEAD
        wgsize = (32,)  # (max(self.wgsize[octave]),) #TODO: optimize
=======
        wgsize = (128,)  # (max(self.wgsize[octave]),) #TODO: optimize
>>>>>>> 427d8ec3
        kpsize32 = numpy.int32(self.kpsize)
        self._reset_keypoints()
        octsize = numpy.int32(2 ** octave)
        last_start = numpy.int32(0)
        for scale in range(par.Scales + 2):
            sigma = prevSigma * math.sqrt(self.sigmaRatio ** 2 - 1.0)
            print("Octave %i scale %s blur with sigma %s" % (octave, scale, sigma))

            ########################################################################
            # Calculate gaussian blur and DoG
            ########################################################################

            self._gaussian_convolution(self.buffers[(octave, scale)], self.buffers[(octave, scale + 1)], sigma, octave)
            prevSigma *= self.sigmaRatio
            evt = self.programs["algebra"].combine(self.queue, self.procsize[octave], self.wgsize[octave],
                                             self.buffers[(octave, scale + 1)].data, numpy.float32(-1.0),
                                             self.buffers[(octave, scale)].data, numpy.float32(+1.0),
                                             self.buffers[(octave, "DoGs")].data, numpy.int32(scale),
                                             *self.scales[octave])
            if self.profile:self.events.append(("DoG %s %s" % (octave, scale), evt))
        for scale in range(1, par.Scales + 1):
#                print("Before local_maxmin, cnt is %s %s %s" % (self.buffers["cnt"].get()[0], self.procsize[octave], self.wgsize[octave]))
                evt = self.programs["image"].local_maxmin(self.queue, self.procsize[octave], self.wgsize[octave],
                                                self.buffers[(octave, "DoGs")].data,  # __global float* DOGS,
                                                self.buffers["Kp_1"].data,  # __global keypoint* output,
                                                numpy.int32(par.BorderDist),  # int border_dist,
                                                numpy.float32(par.PeakThresh),  # float peak_thresh,
                                                octsize,  # int octsize,
                                                numpy.float32(par.EdgeThresh1),  # float EdgeThresh0,
                                                numpy.float32(par.EdgeThresh),  # float EdgeThresh,
                                                self.buffers["cnt"].data,  # __global int* counter,
                                                kpsize32,  # int nb_keypoints,
                                                numpy.int32(scale),  # int scale,
                                                *self.scales[octave])  # int width, int height)
                if self.profile:self.events.append(("local_maxmin %s %s" % (octave, scale), evt))
#                print("after local_max_min:")
#                print(self.buffers["Kp_1"].get()[:5])

#                self.debug_holes("After local_maxmin %s %s" % (octave, scale))
                procsize = calc_size((self.kpsize,), wgsize)
    #           Refine keypoints
                kp_counter = self.buffers["cnt"].get()[0]
                evt = self.programs["image"].interp_keypoint(self.queue, procsize, wgsize,
                                              self.buffers[(octave, "DoGs")].data,  # __global float* DOGS,
                                              self.buffers["Kp_1"].data,  # __global keypoint* keypoints,
                                              last_start,  # int start_keypoint,
                                              kp_counter,  # int end_keypoint,
                                              numpy.float32(par.PeakThresh),  # float peak_thresh,
                                              numpy.float32(par.InitSigma),  # float InitSigma,
                                              *self.scales[octave])  # int width, int height)
                if self.profile:self.events.append(("interp_keypoint %s %s" % (octave, scale), evt))

#                self.debug_holes("After interp_keypoint %s %s" % (octave, scale))
                newcnt = self.compact(last_start)
#                print("after compaction:")
#                print(self.buffers["Kp_1"].get()[:5])
#                self.debug_holes("After compact %s %s" % (octave, scale))

                # recycle buffers G_2 and tmp to store ori and grad
                ori = self.buffers[(octave, "ori")]
                grad = self.buffers[(octave, "tmp")]
                evt = self.programs["image"].compute_gradient_orientation(self.queue, self.procsize[octave], self.wgsize[octave],
                                   self.buffers[(octave, scale)].data,  # __global float* igray,
                                   grad.data,  # __global float *grad,
                                   ori.data,  # __global float *ori,
                                   *self.scales[octave])  # int width,int height
                if self.profile:self.events.append(("compute_gradient_orientation %s %s" % (octave, scale), evt))

    #           Orientation assignement: 1D kernel, rather heavy kernel
<<<<<<< HEAD
                if newcnt and newcnt > last_start:  # launch kernel only if needed
                    procsize = calc_size((int(newcnt),), wgsize)
=======
                if newcnt:  # launch kernel only if needed
#                    procsize = calc_size((int(newcnt),), wgsize)
                    procsize = int(newcnt*wgsize[0]),
>>>>>>> 427d8ec3
                    print procsize, wgsize
                    evt = self.programs["keypoints"].orientation_assignment(self.queue, procsize, wgsize,
                                          self.buffers["Kp_1"].data,  # __global keypoint* keypoints,
                                          grad.data,  # __global float* grad,
                                          ori.data,  # __global float* ori,
                                          self.buffers["cnt"].data,  # __global int* counter,
                                          octsize,  # int octsize,
                                          numpy.float32(par.OriSigma),  # float OriSigma, //WARNING: (1.5), it is not "InitSigma (=1.6)"
                                          kpsize32,  # int max of nb_keypoints,
                                          numpy.int32(last_start),  # int keypoints_start,
                                          newcnt,  # int keypoints_end,
                                          *self.scales[octave])  # int grad_width, int grad_height)
                    if self.profile:self.events.append(("orientation_assignment %s %s" % (octave, scale), evt))
#                self.debug_holes("After orientation %s %s" % (octave, scale))
                last_start = self.buffers["cnt"].get()[0]
        ########################################################################
        # Rescale all images to populate all octaves TODO: scale G3 -> G'0
        ########################################################################
        if octave < self.octave_max - 1:
             evt = self.programs["preprocess"].shrink(self.queue, self.procsize[octave + 1], self.wgsize[octave + 1],
                                                self.buffers[(octave, par.Scales)].data, self.buffers[(octave + 1, 0)].data,
                                                numpy.int32(2), numpy.int32(2), *self.scales[octave + 1])
             if self.profile:self.events.append(("shrink %s->%s" % (self.scales[octave], self.scales[octave + 1]), evt))
        results = numpy.empty((last_start, 4))
        if last_start:
            evt = pyopencl.enqueue_copy(self.queue, results, self.buffers["Kp_1"].data)
            if self.profile:self.events.append(("copy D->H", evt))
        return results

    def compact(self, start=numpy.int32(0)):
        """
        Compact the vector of keypoints starting from start

        @param start: start compacting at this adress. Before just copy
        @type start: numpy.int32
        """
        wgsize = (8,)  # (max(self.wgsize[0]),) #TODO: optimize
        kpsize32 = numpy.int32(self.kpsize)
        kp_counter = self.buffers["cnt"].get()[0]
        procsize = calc_size((self.kpsize,), wgsize)

        if kp_counter > 0.9 * self.kpsize:
               logger.warning("Keypoint counter overflow risk: counted %s / %s" % (kp_counter, self.kpsize))
        print("Compact %s -> %s / %s" % (start, kp_counter, self.kpsize))
        self.buffers["cnt"].set(numpy.array([start], dtype=numpy.int32))
        evt = self.programs["algebra"].compact(self.queue, procsize, wgsize,
                        self.buffers["Kp_1"].data,  # __global keypoint* keypoints,
                        self.buffers["Kp_2"].data,  # __global keypoint* output,
                        self.buffers["cnt"].data,  # __global int* counter,
                        start,  # int start,
                        kp_counter)  # int nbkeypoints
        if self.profile:self.events.append(("compact", evt))
        newcnt = self.buffers["cnt"].get()[0]
        print("After compaction, %i (-%i)" % (newcnt, kp_counter - newcnt))
        # swap keypoints:
        self.buffers["Kp_1"], self.buffers["Kp_2"] = self.buffers["Kp_2"], self.buffers["Kp_1"]
        self.buffers["Kp_2"].fill(-1, self.queue)
        return newcnt


    def _reset_keypoints(self):
        self.buffers["Kp_1"].fill(-1, self.queue)
        self.buffers["Kp_2"].fill(-1, self.queue)
        self.buffers["cnt"].fill(0, self.queue)

    def count_kp(self, output):
        kpt = 0
        for octave, data in enumerate(output):
            if output.shape[0] > 0:
                sum = (data[:, 1] != -1.0).sum()
                kpt += sum
                print("octave %i kp count %i/%i size %s ratio:%s" % (octave, sum, self.kpsize, self.scales[octave], 1000.0 * sum / self.scales[octave][1] / self.scales[octave][0]))
        print("Found total %i guess %s pixels per keypoint" % (kpt, self.shape[0] * self.shape[1] / kpt))
    def debug_holes(self, label=""):
        print("%s %s" % (label, numpy.where(self.buffers["Kp_1"].get()[:, 1] == -1)[0]))
    def log_profile(self):
        t = 0.0
        orient = 0.0
        if self.profile:
            for e in self.events:
                if "__len__" in dir(e) and len(e) >= 2:
                    et = 1e-6 * (e[1].profile.end - e[1].profile.start)
                    print("%50s:\t%.3fms" % (e[0], et))
                    t += et
                    if "orient" in e[0]:
                        orient += et
        print("_"*80)
        print("%50s:\t%.3fms" % ("Total execution time", t))
        print("%50s:\t%.3fms" % ("Total Orientation assignment", orient))
if __name__ == "__main__":
    # Prepare debugging
    import scipy.misc
    lena = scipy.lena()
    s = SiftPlan(template=lena)
    s.keypoints(lena)
<|MERGE_RESOLUTION|>--- conflicted
+++ resolved
@@ -60,16 +60,12 @@
     kp is a nx132 array. the second dimension is composed of x,y, scale and angle as well as 128 floats describing the keypoint
 
     """
-<<<<<<< HEAD
     kernels = {"convolution":1024, #key: name value max local workgroup size
                "preprocess": 1024,
                "algebra": 1024,
-               "image":128, 
-               "gaussian":1024, 
+               "image":128,
+               "gaussian":1024,
                "reductions":1024}
-=======
-    kernels = ["convolution", "preprocess", "algebra", "image", "gaussian", "reductions", "keypoints"]
->>>>>>> 427d8ec3
     converter = {numpy.dtype(numpy.uint8):"u8_to_float",
                  numpy.dtype(numpy.uint16):"u16_to_float",
                  numpy.dtype(numpy.int32):"s32_to_float",
@@ -431,11 +427,7 @@
         """
         prevSigma = par.InitSigma
         print("Calculating octave %i" % octave)
-<<<<<<< HEAD
-        wgsize = (32,)  # (max(self.wgsize[octave]),) #TODO: optimize
-=======
         wgsize = (128,)  # (max(self.wgsize[octave]),) #TODO: optimize
->>>>>>> 427d8ec3
         kpsize32 = numpy.int32(self.kpsize)
         self._reset_keypoints()
         octsize = numpy.int32(2 ** octave)
@@ -505,15 +497,9 @@
                 if self.profile:self.events.append(("compute_gradient_orientation %s %s" % (octave, scale), evt))
 
     #           Orientation assignement: 1D kernel, rather heavy kernel
-<<<<<<< HEAD
                 if newcnt and newcnt > last_start:  # launch kernel only if needed
-                    procsize = calc_size((int(newcnt),), wgsize)
-=======
-                if newcnt:  # launch kernel only if needed
-#                    procsize = calc_size((int(newcnt),), wgsize)
-                    procsize = int(newcnt*wgsize[0]),
->>>>>>> 427d8ec3
-                    print procsize, wgsize
+                    procsize = int(newcnt * wgsize[0]),
+                    print "orientation_assignment:", procsize, wgsize
                     evt = self.programs["keypoints"].orientation_assignment(self.queue, procsize, wgsize,
                                           self.buffers["Kp_1"].data,  # __global keypoint* keypoints,
                                           grad.data,  # __global float* grad,
