#!/usr/bin/env python
# -*- coding: utf8 -*-
#
#    Project: Sift implementation in Python + OpenCL
#             https://github.com/kif/sift_pyocl
#

"""
Contains a class for creating a plan, allocating arrays, compiling kernels and other things like that
"""

from __future__ import division

__authors__ = ["Jérôme Kieffer"]
__contact__ = "jerome.kieffer@esrf.eu"
__license__ = "BSD"
__copyright__ = "European Synchrotron Radiation Facility, Grenoble, France"
__date__ = "2013-07-15"
__status__ = "beta"
__license__ = """
Permission is hereby granted, free of charge, to any person
obtaining a copy of this software and associated documentation
files (the "Software"), to deal in the Software without
restriction, including without limitation the rights to use,
copy, modify, merge, publish, distribute, sublicense, and/or sell
copies of the Software, and to permit persons to whom the
Software is furnished to do so, subject to the following
conditions:

The above copyright notice and this permission notice shall be
included in all copies or substantial portions of the Software.

THE SOFTWARE IS PROVIDED "AS IS", WITHOUT WARRANTY OF ANY KIND,
EXPRESS OR IMPLIED, INCLUDING BUT NOT LIMITED TO THE WARRANTIES
OF MERCHANTABILITY, FITNESS FOR A PARTICULAR PURPOSE AND
NONINFRINGEMENT. IN NO EVENT SHALL THE AUTHORS OR COPYRIGHT
HOLDERS BE LIABLE FOR ANY CLAIM, DAMAGES OR OTHER LIABILITY,
WHETHER IN AN ACTION OF CONTRACT, TORT OR OTHERWISE, ARISING
FROM, OUT OF OR IN CONNECTION WITH THE SOFTWARE OR THE USE OR
OTHER DEALINGS IN THE SOFTWARE.

"""
import time, math, os, logging, sys
import gc
import numpy
import pyopencl, pyopencl.array
from .param import par
from .opencl import ocl
from .utils import calc_size, kernel_size, sizeof
logger = logging.getLogger("sift.plan")
from pyopencl import mem_flags as MF

class SiftPlan(object):
    """
    How to calculate a set of SIFT keypoint on an image:

    siftp = sift.SiftPlan(img.shape,img.dtype,devicetype="GPU")
    kp = siftp.keypoints(img)

    kp is a nx132 array. the second dimension is composed of x,y, scale and angle as well as 128 floats describing the keypoint

    """
    kernels = {"convolution":1024,  # key: name value max local workgroup size
               "preprocess": 1024,
               "algebra": 1024,
               "image":1024,
               "gaussian":1024,
               "reductions":1024,
               "keypoints":128,
               "keypoints_cpu":1024}
#               "keypoints":128}
    converter = {numpy.dtype(numpy.uint8):"u8_to_float",
                 numpy.dtype(numpy.uint16):"u16_to_float",
                 numpy.dtype(numpy.int32):"s32_to_float",
                 numpy.dtype(numpy.int64):"s64_to_float",
#                    numpy.float64:"double_to_float",
                      }
    sigmaRatio = 2.0 ** (1.0 / par.Scales)
    PIX_PER_KP = 10  # pre_allocate buffers for keypoints
    dtype_kp = numpy.dtype([('x', numpy.float32),
                                ('y', numpy.float32),
                                ('scale', numpy.float32),
                                ('angle', numpy.float32),
                                ('desc', (numpy.uint8, 128))
                                ])
<<<<<<< HEAD
    def __init__(self, shape=None, dtype=None, devicetype="GPU", template=None, profile=False, device=None, PIX_PER_KP=None, max_workgroup_size=128):
=======
    def __init__(self, shape=None, dtype=None, devicetype="CPU", template=None, profile=False, device=None, PIX_PER_KP=None, max_workgroup_size=128):
>>>>>>> ee59997b
        """
        Contructor of the class
        """
        if template is not None:
            self.shape = template.shape
            self.dtype = template.dtype
        else:
            self.shape = shape
            self.dtype = numpy.dtype(dtype)
        if len(self.shape) == 3:
            self.RGB = True
            self.shape = self.shape[:2]
        elif len(self.shape) == 2:
            self.RGB = False
        else:
            raise RuntimeError("Unable to process image of shape %s" % (tuple(self.shape,)))
        if PIX_PER_KP :
            self.PIX_PER_KP = int(PIX_PER_KP)
        self.profile = bool(profile)
        self.max_workgroup_size = max_workgroup_size
        self.events = []
        self.scales = []  # in XY order
        self.procsize = []
        self.procsize_XY = [] #same as  procsize but with dimension in (X,Y) not (slow, fast)
        self.wgsize = []
        self.kpsize = None
        self.buffers = {}
        self.programs = {}
        self.memory = None
        self.octave_max = None
        self.red_size = None
        self._calc_scales()
        self._calc_memory()
        if device is None:
            self.device = ocl.select_device(type=devicetype, memory=self.memory, best=True)
        else:
            self.device = device
        self.ctx = ctx = pyopencl.Context(devices=[pyopencl.get_platforms()[self.device[0]].get_devices()[self.device[1]]])
        print self.ctx.devices[0]
        if profile:
            self.queue = pyopencl.CommandQueue(self.ctx, properties=pyopencl.command_queue_properties.PROFILING_ENABLE)
        else:
            self.queue = pyopencl.CommandQueue(self.ctx)
        self._calc_workgroups()
        self._compile_kernels()
        self._allocate_buffers()
        self.debug = []
        
        self.devicetype = ocl.platforms[self.device[0]].devices[self.device[1]].type
        if (self.devicetype == "CPU"):
            self.USE_CPU = True
        else:
            self.USE_CPU = False






    def __del__(self):
        """
        Destructor: release all buffers
        """
        self._free_kernels()
        self._free_buffers()
        self.queue = None
        self.ctx = None
        gc.collect()

    def _calc_scales(self):
        """
        Nota scales are in XY order
        """
        shape = self.shape[-1::-1]
        self.scales = [tuple(numpy.int32(i) for i in shape)]
        min_size = 2 * par.BorderDist + 2
        while min(shape) > min_size * 2:
            shape = tuple(numpy.int32(i // 2) for i in shape)
            self.scales.append(shape)
#        self.scales.pop()
        self.octave_max = len(self.scales)

    def _calc_memory(self):
        # Just the context + kernel takes about 75MB on the GPU
        self.memory = 75 * 2 ** 20
        size_of_float = numpy.dtype(numpy.float32).itemsize
        size_of_input = numpy.dtype(self.dtype).itemsize
        # raw images:
        size = self.shape[0] * self.shape[1]
        self.memory += size * size_of_input  # initial_image (no raw_float)
        if self.RGB:
            self.memory += 2 * size * (size_of_input)  # one of three was already counted
        for scale in self.scales:
            nr_blur = par.Scales + 3  # 3 blurs and 2 tmp
            nr_dogs = par.Scales + 2
            size = scale[0] * scale[1]
            self.memory += size * (nr_blur + nr_dogs) * size_of_float
        self.kpsize = int(self.shape[0] * self.shape[1] // self.PIX_PER_KP)  # Is the number of kp independant of the octave ? int64 causes problems with pyopencl
        self.memory += self.kpsize * size_of_float * 4 * 2  # those are array of float4 to register keypoints, we need two of them
        self.memory += self.kpsize * 128  # stores the descriptors: 128 unsigned chars
        self.memory += 4  # keypoint index Counter
        wg_float = min(self.max_workgroup_size, numpy.sqrt(self.shape[0] * self.shape[1]))
        self.red_size = 2 ** (int(math.ceil(math.log(wg_float, 2))))
        self.memory += 4 * 2 * self.red_size  # temporary storage for reduction

        ########################################################################
        # Calculate space for gaussian kernels
        ########################################################################
        curSigma = 1.0 if par.DoubleImSize else 0.5
        if par.InitSigma > curSigma:
            sigma = math.sqrt(par.InitSigma ** 2 - curSigma ** 2)
            size = kernel_size(sigma, True)
            # TODO: possible enhancement, if size is even make it odd
            logger.debug("pre-Allocating %s float for init blur" % size)
            self.memory += size * size_of_float
        prevSigma = par.InitSigma
        for i in range(par.Scales + 2):
            increase = prevSigma * math.sqrt(self.sigmaRatio ** 2 - 1.0)
            size = kernel_size(increase, True)
            logger.debug("pre-Allocating %s float for blur sigma: %s" % (size, increase))
            self.memory += size * size_of_float
            prevSigma *= self.sigmaRatio;

    def _allocate_buffers(self):
        shape = self.shape
        if self.dtype != numpy.float32:
            if self.RGB:
                rgbshape = self.shape[0], self.shape[1], 3
                self.buffers["raw"] = pyopencl.array.empty(self.queue, rgbshape, dtype=self.dtype)
            else:
                self.buffers["raw"] = pyopencl.array.empty(self.queue, shape, dtype=self.dtype)
        self.buffers[ "Kp_1" ] = pyopencl.array.empty(self.queue, (self.kpsize, 4), dtype=numpy.float32)
        self.buffers[ "Kp_2" ] = pyopencl.array.empty(self.queue, (self.kpsize, 4), dtype=numpy.float32)
        self.buffers[ "descr" ] = pyopencl.array.empty(self.queue, (self.kpsize, 128), dtype=numpy.uint8)
        self.buffers["cnt" ] = pyopencl.array.empty(self.queue, 1, dtype=numpy.int32)
        self.buffers["descriptors"] = pyopencl.array.empty(self.queue, (self.kpsize, 128), dtype=numpy.uint8)

        for octave in range(self.octave_max):
            self.buffers[(octave, "tmp") ] = pyopencl.array.empty(self.queue, shape, dtype=numpy.float32)
            self.buffers[(octave, "ori") ] = pyopencl.array.empty(self.queue, shape, dtype=numpy.float32)
            for scale in range(par.Scales + 3):
                self.buffers[(octave, scale) ] = pyopencl.array.empty(self.queue, shape, dtype=numpy.float32)
            self.buffers[(octave, "DoGs") ] = pyopencl.array.empty(self.queue, (par.Scales + 2, shape[0], shape[1]), dtype=numpy.float32)
            shape = (shape[0] // 2, shape[1] // 2)
        wg_float = min(512.0, numpy.sqrt(self.shape[0] * self.shape[1]))
        wg = 2 ** (int(math.ceil(math.log(wg_float, 2))))
        self.buffers["max_min"] = pyopencl.array.empty(self.queue, (self.red_size, 2), dtype=numpy.float32)  # temporary buffer for max/min reduction
        self.buffers["min"] = pyopencl.array.empty(self.queue, (1), dtype=numpy.float32)
        self.buffers["max"] = pyopencl.array.empty(self.queue, (1), dtype=numpy.float32)
        self.buffers["255"] = pyopencl.array.to_device(self.queue, numpy.array([255.0], dtype=numpy.float32))

#        for buffer in self.buffers.values():
#            buffer.fill(0)
        ########################################################################
        # Allocate space for gaussian kernels
        ########################################################################
        curSigma = 1.0 if par.DoubleImSize else 0.5
        if par.InitSigma > curSigma:
            sigma = math.sqrt(par.InitSigma ** 2 - curSigma ** 2)
            self._init_gaussian(sigma)
        prevSigma = par.InitSigma

        for i in range(par.Scales + 2):
            increase = prevSigma * math.sqrt(self.sigmaRatio ** 2 - 1.0)
            self._init_gaussian(increase)
            prevSigma *= self.sigmaRatio


    def _init_gaussian(self, sigma):
        """
        Create a buffer of the right size according to the width of the gaussian ...


        @param  sigma: width of the gaussian, the length of the function will be 8*sigma + 1

        Same calculation done on CPU
        x = numpy.arange(size) - (size - 1.0) / 2.0
        gaussian = numpy.exp(-(x / sigma) ** 2 / 2.0).astype(numpy.float32)
        gaussian /= gaussian.sum(dtype=numpy.float32)
        """
        name = "gaussian_%s" % sigma
        size = kernel_size(sigma, True)
        wg_size = 2 ** int(math.ceil(math.log(size) / math.log(2)))

        logger.debug("Allocating %s float for blur sigma: %s" % (size, sigma))
        if wg_size > self.max_workgroup_size:  # compute on CPU
            x = numpy.arange(size) - (size - 1.0) / 2.0
            g = numpy.exp(-(x / sigma) ** 2 / 2.0).astype(numpy.float32)
            g /= g.sum(dtype=numpy.float32)
            gaussian_gpu = pyopencl.array.to_device(self.queue, g)
        else:
            gaussian_gpu = pyopencl.array.empty(self.queue, size, dtype=numpy.float32)
            evt = self.programs["gaussian"].gaussian(self.queue, (wg_size,), (wg_size,),
                                                gaussian_gpu.data,  # __global     float     *data,
                                                numpy.float32(sigma),  # const        float     sigma,
                                                numpy.int32(size))  # const        int     SIZE
            if self.profile: self.events.append(("gaussian %s" % sigma, evt))
        self.buffers[name] = gaussian_gpu


    def _free_buffers(self):
        """
        free all memory allocated on the device
        """
        for buffer_name in self.buffers:
            if self.buffers[buffer_name] is not None:
                try:
                    del self.buffers[buffer_name]
                    self.buffers[buffer_name] = None
                except pyopencl.LogicError:
                    logger.error("Error while freeing buffer %s" % buffer_name)

    def _compile_kernels(self):
        """
        Call the OpenCL compiler
        """
        for kernel in self.kernels:
            kernel_file = os.path.join(os.path.dirname(os.path.abspath(__file__)), kernel + ".cl")
            kernel_src = open(kernel_file).read()
            wg_size = min(self.max_workgroup_size, self.kernels[kernel])
            try:
                program = pyopencl.Program(self.ctx, kernel_src).build('-D WORKGROUP_SIZE=%s' % wg_size)
            except pyopencl.MemoryError as error:
                raise MemoryError(error)
            except pyopencl.RuntimeError as error:
                logger.error("Failed compiling kernel %s with workgroup size %s: %s", kernel, wg_size, error)
                raise error
            self.programs[kernel] = program

    def _free_kernels(self):
        """
        free all kernels
        """
        self.programs = {}

    def _calc_workgroups(self):
        """
        First try to guess the best workgroup size, then calculate all global worksize

        Nota:
        The workgroup size is limited by the device
        The workgroup size is limited to the 2**n below then image size (hence changes with octaves)
        The second dimension of the wg size should be large, the first small: i.e. (1,64)
        The processing size should be a multiple of  workgroup size.
        """
        device = self.ctx.devices[0]
        max_work_group_size = device.max_work_group_size
        max_work_item_sizes = device.max_work_item_sizes
        # we recalculate the shapes ...
        shape = self.shape
        min_size = 2 * par.BorderDist + 2
        self.max_workgroup_size = min(self.max_workgroup_size, max_work_item_sizes[1])
        while min(shape) > min_size:
            wg = (min(2 ** int(math.log(shape[1], 2)), self.max_workgroup_size), 1)
            self.wgsize.append(wg)
            self.procsize.append(calc_size(shape, wg))
            self.procsize_XY.append(calc_size(shape[-1::-1], wg))
            shape = tuple(i // 2 for i in shape)




    def keypoints(self, image):
        """
        Calculates the keypoints of the image
        @param image: ndimage of 2D (or 3D if RGB)
        """
        total_size = 0
        keypoints = []
        descriptors = []
        assert image.shape[:2] == self.shape
        assert image.dtype == self.dtype
        t0 = time.time()

        if self.dtype == numpy.float32:
            evt = pyopencl.enqueue_copy(self.queue, self.buffers[(0, 0)].data, image)
            if self.profile:self.events.append(("copy H->D", evt))
        elif (image.ndim == 3) and (self.dtype == numpy.uint8) and (self.RGB):
            evt = pyopencl.enqueue_copy(self.queue, self.buffers["raw"].data, image)
            if self.profile:self.events.append(("copy H->D", evt))
            print self.procsize_XY[0], self.wgsize[0]
            evt = self.programs["preprocess"].rgb_to_float(self.queue, self.procsize_XY[0], self.wgsize[0],
<<<<<<< HEAD
                                                         self.buffers["raw"].data, self.buffers[(0, 0)].data, *self.scales[0])
=======
            	self.buffers["raw"].data, self.buffers[(0, 0)].data, *self.scales[0])
>>>>>>> ee59997b
            if self.profile:self.events.append(("RGB -> float", evt))

        elif self.dtype in self.converter:
            program = self.programs["preprocess"].__getattr__(self.converter[self.dtype])
            evt = pyopencl.enqueue_copy(self.queue, self.buffers["raw"].data, image)
            if self.profile:self.events.append(("copy H->D", evt))
            evt = program(self.queue, self.procsize_XY[0], self.wgsize[0],
                    self.buffers["raw"].data, self.buffers[(0, 0)].data, *self.scales[0])
            if self.profile:self.events.append(("convert -> float", evt))
        else:
            raise RuntimeError("invalid input format error")

        k1 = self.programs["reductions"].max_min_global_stage1(self.queue, (self.red_size * self.red_size,), (self.red_size,),
                                                               self.buffers[(0, 0)].data,
                                                               self.buffers["max_min"].data,
                                                               numpy.uint32(self.shape[0] * self.shape[1]))
        k2 = self.programs["reductions"].max_min_global_stage2(self.queue, (self.red_size,), (self.red_size,),
                                                               self.buffers["max_min"].data,
                                                               self.buffers["max"].data,
                                                               self.buffers["min"].data)
        if self.profile:
            self.events.append(("max_min_stage1", k1))
            self.events.append(("max_min_stage2", k2))
        evt = self.programs["preprocess"].normalizes(self.queue, self.procsize_XY[0], self.wgsize[0],
                                               self.buffers[(0, 0)].data,
                                               self.buffers["min"].data,
                                               self.buffers["max"].data,
                                               self.buffers["255"].data,
                                               *self.scales[0])
        if self.profile:self.events.append(("normalize", evt))


        octSize = 1.0
        curSigma = 1.0 if par.DoubleImSize else 0.5
        octave = 0
        if par.InitSigma > curSigma:
            logger.debug("Bluring image to achieve std: %f", par.InitSigma)
            sigma = math.sqrt(par.InitSigma ** 2 - curSigma ** 2)
            self._gaussian_convolution(self.buffers[(0, 0)], self.buffers[(0, 0)], sigma, 0)
#        else:
#            pyopencl.enqueue_copy(self.queue, dest=self.buffers[(0, "G_1")].data, src=self.buffers["input"].data)

        for octave in range(self.octave_max):
            kp, descriptor = self.one_octave(octave)
            print("in octave %i found %i kp" % (octave, kp.shape[0]))

            if kp.shape[0] > 0:
                keypoints.append(kp)
                descriptors.append(descriptor)
                total_size += kp.shape[0]

        ########################################################################
        # Merge keypoints in central memory
        ########################################################################
        output = numpy.recarray(shape=(total_size,), dtype=self.dtype_kp)
        last = 0
        for ds, desc in zip(keypoints, descriptors):
            l = ds.shape[0]
            if l > 0:
                output[last:last + l].x = ds[:, 0]
                output[last:last + l].y = ds[:, 1]
                output[last:last + l].scale = ds[:, 2]
                output[last:last + l].angle = ds[:, 3]
                output[last:last + l].desc = desc
                last += l
        print("Execution time: %.3fms" % (1000 * (time.time() - t0)))
#        self.count_kp(output)
        return output

    def _gaussian_convolution(self, input_data, output_data, sigma, octave=0):
        """
        Calculate the gaussian convolution with precalculated kernels.

        Uses a temporary buffer
        """
        temp_data = self.buffers[(octave, "tmp") ]
        gaussian = self.buffers["gaussian_%s" % sigma]
        k1 = self.programs["convolution"].horizontal_convolution(self.queue, self.procsize[octave], self.wgsize[octave],
                                input_data.data, temp_data.data, gaussian.data, numpy.int32(gaussian.size), *self.scales[octave])
        k2 = self.programs["convolution"].vertical_convolution(self.queue, self.procsize[octave], self.wgsize[octave],
                                temp_data.data, output_data.data, gaussian.data, numpy.int32(gaussian.size), *self.scales[octave])

        if self.profile:
            self.events += [("Blur sigma %s octave %s" % (sigma, octave), k1), ("Blur sigma %s octave %s" % (sigma, octave), k2)]

    def one_octave(self, octave):
        """
        does all scales within an octave
        @param
        """
        prevSigma = par.InitSigma
        print("Calculating octave %i" % octave)
        wgsize = (128,)  # (max(self.wgsize[octave]),) #TODO: optimize
        kpsize32 = numpy.int32(self.kpsize)
        self._reset_keypoints()
        octsize = numpy.int32(2 ** octave)
        last_start = numpy.int32(0)
        for scale in range(par.Scales + 2):
            sigma = prevSigma * math.sqrt(self.sigmaRatio ** 2 - 1.0)
            print("Octave %i scale %s blur with sigma %s" % (octave, scale, sigma))

            ########################################################################
            # Calculate gaussian blur and DoG
            ########################################################################

            self._gaussian_convolution(self.buffers[(octave, scale)], self.buffers[(octave, scale + 1)], sigma, octave)
            prevSigma *= self.sigmaRatio
            evt = self.programs["algebra"].combine(self.queue, self.procsize_XY[octave], self.wgsize[octave],
                                             self.buffers[(octave, scale + 1)].data, numpy.float32(-1.0),
                                             self.buffers[(octave, scale)].data, numpy.float32(+1.0),
                                             self.buffers[(octave, "DoGs")].data, numpy.int32(scale),
                                             *self.scales[octave])
            if self.profile:self.events.append(("DoG %s %s" % (octave, scale), evt))
        for scale in range(1, par.Scales + 1):
#                print("Before local_maxmin, cnt is %s %s %s" % (self.buffers["cnt"].get()[0], self.procsize[octave], self.wgsize[octave]))
                evt = self.programs["image"].local_maxmin(self.queue, self.procsize[octave], self.wgsize[octave],
                                                self.buffers[(octave, "DoGs")].data,  # __global float* DOGS,
                                                self.buffers["Kp_1"].data,  # __global keypoint* output,
                                                numpy.int32(par.BorderDist),  # int border_dist,
                                                numpy.float32(par.PeakThresh),  # float peak_thresh,
                                                octsize,  # int octsize,
                                                numpy.float32(par.EdgeThresh1),  # float EdgeThresh0,
                                                numpy.float32(par.EdgeThresh),  # float EdgeThresh,
                                                self.buffers["cnt"].data,  # __global int* counter,
                                                kpsize32,  # int nb_keypoints,
                                                numpy.int32(scale),  # int scale,
                                                *self.scales[octave])  # int width, int height)
                if self.profile:self.events.append(("local_maxmin %s %s" % (octave, scale), evt))
#                print("after local_max_min:")
#                print(self.buffers["Kp_1"].get()[:5])

#                self.debug_holes("After local_maxmin %s %s" % (octave, scale))
                procsize = calc_size((self.kpsize,), wgsize)
    #           Refine keypoints
                kp_counter = self.buffers["cnt"].get()[0]
                evt = self.programs["image"].interp_keypoint(self.queue, procsize, wgsize,
                                              self.buffers[(octave, "DoGs")].data,  # __global float* DOGS,
                                              self.buffers["Kp_1"].data,  # __global keypoint* keypoints,
                                              last_start,  # int start_keypoint,
                                              kp_counter,  # int end_keypoint,
                                              numpy.float32(par.PeakThresh),  # float peak_thresh,
                                              numpy.float32(par.InitSigma),  # float InitSigma,
                                              *self.scales[octave])  # int width, int height)
                if self.profile:self.events.append(("interp_keypoint %s %s" % (octave, scale), evt))

#                self.debug_holes("After interp_keypoint %s %s" % (octave, scale))
                newcnt = self.compact(last_start)
#                print("after compaction:")
#                print(self.buffers["Kp_1"].get()[:5])
#                self.debug_holes("After compact %s %s" % (octave, scale))

                # recycle buffers G_2 and tmp to store ori and grad
                ori = self.buffers[(octave, "ori")]
                grad = self.buffers[(octave, "tmp")]
                evt = self.programs["image"].compute_gradient_orientation(self.queue, self.procsize[octave], self.wgsize[octave],
                                   self.buffers[(octave, scale)].data,  # __global float* igray,
                                   grad.data,  # __global float *grad,
                                   ori.data,  # __global float *ori,
                                   *self.scales[octave])  # int width,int height
                if self.profile:self.events.append(("compute_gradient_orientation %s %s" % (octave, scale), evt))

    #           Orientation assignement: 1D kernel, rather heavy kernel
                if newcnt and newcnt > last_start:  # launch kernel only if neededwgsize = (128,)
                
                    if (self.USE_CPU):
                        wgsize2 = 1,
                        file_to_use = "keypoints_cpu"
                        print "NOTICE: computing orientation with CPU-optimized kernels"
                    else:
                        wgsize2 = wgsize
                        file_to_use = "keypoints"
                    
                    procsize = int(newcnt * wgsize[0]),
#                    print "orientation_assignment:", procsize, wgsize2
                    evt = self.programs[file_to_use].orientation_assignment(self.queue, procsize, wgsize2,
                                          self.buffers["Kp_1"].data,  # __global keypoint* keypoints,
                                          grad.data,  # __global float* grad,
                                          ori.data,  # __global float* ori,
                                          self.buffers["cnt"].data,  # __global int* counter,
                                          octsize,  # int octsize,
                                          numpy.float32(par.OriSigma),  # float OriSigma, //WARNING: (1.5), it is not "InitSigma (=1.6)"
                                          kpsize32,  # int max of nb_keypoints,
                                          numpy.int32(last_start),  # int keypoints_start,
                                          newcnt,  # int keypoints_end,
                                          *self.scales[octave])  # int grad_width, int grad_height)
<<<<<<< HEAD
                    wgsize2 = (4, 4, 8) # hard-coded for this kernel, do not modify these values !
                    procsize2 = int(newcnt) * wgsize2[0], wgsize2[1], wgsize2[2]
                    evt2 = self.programs["keypoints"].descriptor(self.queue, procsize2, wgsize2,
=======
                                          
                    newcnt = self.buffers["cnt"].get()[0] #do not forget to update numbers of keypoints, modified above !
                    if (self.USE_CPU):
                        wgsize2 = 1,
                        file_to_use = "keypoints_cpu"
                        procsize2 = int(newcnt * wgsize2[0]),
                        print "NOTICE: computing descriptors with CPU-optimized kernels"
                    else:
                        wgsize2 = (8, 8, 8) # hard-coded for this kernel, do not modify these values !
                        file_to_use = "keypoints"
                        procsize2 = int(newcnt * wgsize2[0]), 8, 8
                   
                    evt2 = self.programs[file_to_use].descriptor(self.queue, procsize2, wgsize2,
>>>>>>> ee59997b
                                          self.buffers["Kp_1"].data,  # __global keypoint* keypoints,
                                          self.buffers["descriptors"].data, #___global unsigned char *descriptors
                                          grad.data,  # __global float* grad,
                                          ori.data,  # __global float* ori,
                                          octsize,   #int octsize,
                                          numpy.int32(last_start),  # int keypoints_start,
                                          newcnt,  # int keypoints_end,
                                          *self.scales[octave])  # int grad_width, int grad_height)

                    if self.profile:
                        self.events.append(("orientation_assignment %s %s" % (octave, scale), evt))
                        self.events.append(("descriptors %s %s" % (octave, scale), evt2))

#                self.debug_holes("After orientation %s %s" % (octave, scale))
                last_start = self.buffers["cnt"].get()[0]

        ########################################################################
        # Rescale all images to populate all octaves TODO: scale G3 -> G'0
        ########################################################################
        if octave < self.octave_max - 1:
#             evt = self.programs["preprocess"].shrink(self.queue, self.procsize[octave + 1], self.wgsize[octave + 1],
#                                                self.buffers[(octave, par.Scales)].data, self.buffers[(octave + 1, 0)].data,
#                                                numpy.int32(2), numpy.int32(2), *self.scales[octave + 1])

            evt = self.programs["preprocess"].shrink(self.queue, self.procsize[octave + 1], self.wgsize[octave + 1],
                                                self.buffers[(octave, par.Scales)].data, self.buffers[(octave + 1, 0)].data,
                                                numpy.int32(2), numpy.int32(2), self.scales[octave][0], self.scales[octave][1],
                                                *self.scales[octave + 1])
<<<<<<< HEAD
             if self.profile:self.events.append(("shrink %s->%s" % (self.scales[octave], self.scales[octave + 1]), evt))
=======

            if self.profile:self.events.append(("shrink %s->%s" % (self.scales[octave], self.scales[octave + 1]), evt))
>>>>>>> ee59997b
        results = numpy.empty((last_start, 4), dtype=numpy.float32)
        descriptors = numpy.empty((last_start, 128), dtype=numpy.uint8)
        if last_start:
            evt = pyopencl.enqueue_copy(self.queue, results, self.buffers["Kp_1"].data)
            evt2 = pyopencl.enqueue_copy(self.queue, descriptors, self.buffers["descriptors"].data)
            if self.profile:
                self.events.append(("copy D->H", evt))
                self.events.append(("copy D->H", evt2))
<<<<<<< HEAD
=======
                
                
        print (results[:,0]==0).sum()


>>>>>>> ee59997b
        return results, descriptors

    def compact(self, start=numpy.int32(0)):
        """
        Compact the vector of keypoints starting from start

        @param start: start compacting at this adress. Before just copy
        @type start: numpy.int32
        """
        wgsize = (8,)  # (max(self.wgsize[0]),) #TODO: optimize
        kpsize32 = numpy.int32(self.kpsize)
        kp_counter = self.buffers["cnt"].get()[0]
        procsize = calc_size((self.kpsize,), wgsize)

        if kp_counter > 0.9 * self.kpsize:
               logger.warning("Keypoint counter overflow risk: counted %s / %s" % (kp_counter, self.kpsize))
        print("Compact %s -> %s / %s" % (start, kp_counter, self.kpsize))
        self.buffers["cnt"].set(numpy.array([start], dtype=numpy.int32))
        evt = self.programs["algebra"].compact(self.queue, procsize, wgsize,
                        self.buffers["Kp_1"].data,  # __global keypoint* keypoints,
                        self.buffers["Kp_2"].data,  # __global keypoint* output,
                        self.buffers["cnt"].data,  # __global int* counter,
                        start,  # int start,
                        kp_counter)  # int nbkeypoints
        if self.profile:self.events.append(("compact", evt))
        newcnt = self.buffers["cnt"].get()[0]
        # print("After compaction, %i (-%i)" % (newcnt, kp_counter - newcnt))
        # swap keypoints:
        self.buffers["Kp_1"], self.buffers["Kp_2"] = self.buffers["Kp_2"], self.buffers["Kp_1"]
        self.buffers["Kp_2"].fill(-1, self.queue)
        return newcnt


    def _reset_keypoints(self):
        self.buffers["Kp_1"].fill(-1, self.queue)
        self.buffers["Kp_2"].fill(-1, self.queue)
        self.buffers["cnt"].fill(0, self.queue)

    def count_kp(self, output):
        kpt = 0
        for octave, data in enumerate(output):
            if output.shape[0] > 0:
                sum = (data[:, 1] != -1.0).sum()
                kpt += sum
                print("octave %i kp count %i/%i size %s ratio:%s" % (octave, sum, self.kpsize, self.scales[octave], 1000.0 * sum / self.scales[octave][1] / self.scales[octave][0]))
        print("Found total %i guess %s pixels per keypoint" % (kpt, self.shape[0] * self.shape[1] / kpt))
    def debug_holes(self, label=""):
        print("%s %s" % (label, numpy.where(self.buffers["Kp_1"].get()[:, 1] == -1)[0]))
    def log_profile(self):
        t = 0.0
        orient = 0.0
        descr = 0.0
        if self.profile:
            for e in self.events:
                if "__len__" in dir(e) and len(e) >= 2:
                    et = 1e-6 * (e[1].profile.end - e[1].profile.start)
                    print("%50s:\t%.3fms" % (e[0], et))
                    t += et
                    if "orient" in e[0]:
                        orient += et
                    if "descriptors" in e[0]:
                        descr += et

        print("_"*80)
        print("%50s:\t%.3fms" % ("Total execution time", t))
        print("%50s:\t%.3fms" % ("Total Orientation assignment", orient))
        print("%50s:\t%.3fms" % ("Total Descriptors", descr))
if __name__ == "__main__":
    # Prepare debugging
    import scipy.misc
    lena = scipy.lena()
    s = SiftPlan(template=lena)
    s.keypoints(lena)

<|MERGE_RESOLUTION|>--- conflicted
+++ resolved
@@ -83,11 +83,8 @@
                                 ('angle', numpy.float32),
                                 ('desc', (numpy.uint8, 128))
                                 ])
-<<<<<<< HEAD
-    def __init__(self, shape=None, dtype=None, devicetype="GPU", template=None, profile=False, device=None, PIX_PER_KP=None, max_workgroup_size=128):
-=======
+
     def __init__(self, shape=None, dtype=None, devicetype="CPU", template=None, profile=False, device=None, PIX_PER_KP=None, max_workgroup_size=128):
->>>>>>> ee59997b
         """
         Contructor of the class
         """
@@ -135,7 +132,7 @@
         self._compile_kernels()
         self._allocate_buffers()
         self.debug = []
-        
+
         self.devicetype = ocl.platforms[self.device[0]].devices[self.device[1]].type
         if (self.devicetype == "CPU"):
             self.USE_CPU = True
@@ -370,11 +367,7 @@
             if self.profile:self.events.append(("copy H->D", evt))
             print self.procsize_XY[0], self.wgsize[0]
             evt = self.programs["preprocess"].rgb_to_float(self.queue, self.procsize_XY[0], self.wgsize[0],
-<<<<<<< HEAD
                                                          self.buffers["raw"].data, self.buffers[(0, 0)].data, *self.scales[0])
-=======
-            	self.buffers["raw"].data, self.buffers[(0, 0)].data, *self.scales[0])
->>>>>>> ee59997b
             if self.profile:self.events.append(("RGB -> float", evt))
 
         elif self.dtype in self.converter:
@@ -538,7 +531,7 @@
 
     #           Orientation assignement: 1D kernel, rather heavy kernel
                 if newcnt and newcnt > last_start:  # launch kernel only if neededwgsize = (128,)
-                
+
                     if (self.USE_CPU):
                         wgsize2 = 1,
                         file_to_use = "keypoints_cpu"
@@ -546,7 +539,7 @@
                     else:
                         wgsize2 = wgsize
                         file_to_use = "keypoints"
-                    
+
                     procsize = int(newcnt * wgsize[0]),
 #                    print "orientation_assignment:", procsize, wgsize2
                     evt = self.programs[file_to_use].orientation_assignment(self.queue, procsize, wgsize2,
@@ -560,12 +553,7 @@
                                           numpy.int32(last_start),  # int keypoints_start,
                                           newcnt,  # int keypoints_end,
                                           *self.scales[octave])  # int grad_width, int grad_height)
-<<<<<<< HEAD
-                    wgsize2 = (4, 4, 8) # hard-coded for this kernel, do not modify these values !
-                    procsize2 = int(newcnt) * wgsize2[0], wgsize2[1], wgsize2[2]
-                    evt2 = self.programs["keypoints"].descriptor(self.queue, procsize2, wgsize2,
-=======
-                                          
+
                     newcnt = self.buffers["cnt"].get()[0] #do not forget to update numbers of keypoints, modified above !
                     if (self.USE_CPU):
                         wgsize2 = 1,
@@ -576,9 +564,8 @@
                         wgsize2 = (8, 8, 8) # hard-coded for this kernel, do not modify these values !
                         file_to_use = "keypoints"
                         procsize2 = int(newcnt * wgsize2[0]), 8, 8
-                   
+
                     evt2 = self.programs[file_to_use].descriptor(self.queue, procsize2, wgsize2,
->>>>>>> ee59997b
                                           self.buffers["Kp_1"].data,  # __global keypoint* keypoints,
                                           self.buffers["descriptors"].data, #___global unsigned char *descriptors
                                           grad.data,  # __global float* grad,
@@ -607,12 +594,7 @@
                                                 self.buffers[(octave, par.Scales)].data, self.buffers[(octave + 1, 0)].data,
                                                 numpy.int32(2), numpy.int32(2), self.scales[octave][0], self.scales[octave][1],
                                                 *self.scales[octave + 1])
-<<<<<<< HEAD
-             if self.profile:self.events.append(("shrink %s->%s" % (self.scales[octave], self.scales[octave + 1]), evt))
-=======
-
             if self.profile:self.events.append(("shrink %s->%s" % (self.scales[octave], self.scales[octave + 1]), evt))
->>>>>>> ee59997b
         results = numpy.empty((last_start, 4), dtype=numpy.float32)
         descriptors = numpy.empty((last_start, 128), dtype=numpy.uint8)
         if last_start:
@@ -621,14 +603,6 @@
             if self.profile:
                 self.events.append(("copy D->H", evt))
                 self.events.append(("copy D->H", evt2))
-<<<<<<< HEAD
-=======
-                
-                
-        print (results[:,0]==0).sum()
-
-
->>>>>>> ee59997b
         return results, descriptors
 
     def compact(self, start=numpy.int32(0)):
