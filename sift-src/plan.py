#!/usr/bin/env python
# -*- coding: utf8 -*-
#
#    Project: Sift implementation in Python + OpenCL
#             https://github.com/kif/sift_pyocl
#

"""
Contains a class for creating a plan, allocating arrays, compiling kernels and other things like that
"""

from __future__ import division

__authors__ = ["Jérôme Kieffer"]
__contact__ = "jerome.kieffer@esrf.eu"
__license__ = "BSD"
__copyright__ = "European Synchrotron Radiation Facility, Grenoble, France"
__date__ = "2013-06-26"
__status__ = "beta"
__license__ = """
Permission is hereby granted, free of charge, to any person
obtaining a copy of this software and associated documentation
files (the "Software"), to deal in the Software without
restriction, including without limitation the rights to use,
copy, modify, merge, publish, distribute, sublicense, and/or sell
copies of the Software, and to permit persons to whom the
Software is furnished to do so, subject to the following
conditions:

The above copyright notice and this permission notice shall be
included in all copies or substantial portions of the Software.

THE SOFTWARE IS PROVIDED "AS IS", WITHOUT WARRANTY OF ANY KIND,
EXPRESS OR IMPLIED, INCLUDING BUT NOT LIMITED TO THE WARRANTIES
OF MERCHANTABILITY, FITNESS FOR A PARTICULAR PURPOSE AND
NONINFRINGEMENT. IN NO EVENT SHALL THE AUTHORS OR COPYRIGHT
HOLDERS BE LIABLE FOR ANY CLAIM, DAMAGES OR OTHER LIABILITY,
WHETHER IN AN ACTION OF CONTRACT, TORT OR OTHERWISE, ARISING
FROM, OUT OF OR IN CONNECTION WITH THE SOFTWARE OR THE USE OR
OTHER DEALINGS IN THE SOFTWARE.

"""
import time, math, os, logging, sys
import gc
import numpy
import pyopencl, pyopencl.array
from .param import par
from .opencl import ocl
from .utils import calc_size, kernel_size, sizeof
logger = logging.getLogger("sift.plan")
from pyopencl import mem_flags as MF

class SiftPlan(object):
    """
    How to calculate a set of SIFT keypoint on an image:

    siftp = sift.SiftPlan(img.shape,img.dtype,devicetype="GPU")
    kp = siftp.keypoints(img)

    kp is a nx132 array. the second dimension is composed of x,y, scale and angle as well as 128 floats describing the keypoint

    """
    kernels = {"convolution":1024,  # key: name value max local workgroup size
               "preprocess": 1024,
               "algebra": 1024,
               "image":1024,
               "gaussian":1024,
               "reductions":1024,
               "keypoints":128}
    converter = {numpy.dtype(numpy.uint8):"u8_to_float",
                 numpy.dtype(numpy.uint16):"u16_to_float",
                 numpy.dtype(numpy.int32):"s32_to_float",
                 numpy.dtype(numpy.int64):"s64_to_float",
#                    numpy.float64:"double_to_float",
                      }
    sigmaRatio = 2.0 ** (1.0 / par.Scales)
    PIX_PER_KP = 10  # pre_allocate buffers for keypoints

    def __init__(self, shape=None, dtype=None, devicetype="GPU", template=None, profile=False, device=None, PIX_PER_KP=None, max_workgroup_size=128):
        """
        Contructor of the class
        """
        if template is not None:
            self.shape = template.shape
            self.dtype = template.dtype
        else:
            self.shape = shape
            self.dtype = numpy.dtype(dtype)
        if len(self.shape) == 3:
            self.RGB = True
            self.shape = self.shape[:2]
        elif len(self.shape) == 2:
            self.RGB = False
        else:
            raise RuntimeError("Unable to process image of shape %s" % (tuple(self.shape,)))
        if PIX_PER_KP :
            self.PIX_PER_KP = int(PIX_PER_KP)
        self.profile = bool(profile)
        self.max_workgroup_size = max_workgroup_size
        self.events = []
        self.scales = []  # in XY order
        self.procsize = []
        self.wgsize = []
        self.kpsize = None
        self.buffers = {}
        self.programs = {}
        self.memory = None
        self.octave_max = None
        self.red_size = None
        self._calc_scales()
        self._calc_memory()
        if device is None:
            self.device = ocl.select_device(type=devicetype, memory=self.memory, best=True)
        else:
            self.device = device
        self.ctx = ctx = pyopencl.Context(devices=[pyopencl.get_platforms()[self.device[0]].get_devices()[self.device[1]]])
        print self.ctx.devices[0]
        if profile:
            self.queue = pyopencl.CommandQueue(self.ctx, properties=pyopencl.command_queue_properties.PROFILING_ENABLE)
        else:
            self.queue = pyopencl.CommandQueue(self.ctx)
        self._calc_workgroups()
        self._compile_kernels()
        self._allocate_buffers()
        self.debug = []


    def __del__(self):
        """
        Destructor: release all buffers
        """
        self._free_kernels()
        self._free_buffers()
        self.queue = None
        self.ctx = None
        gc.collect()

    def _calc_scales(self):
        """
        Nota scales are in XY order
        """
        self.scales = [tuple(numpy.int32(i) for i in self.shape[-1::-1])]
        shape = self.shape
        min_size = 2 * par.BorderDist + 2
        while min(shape) > min_size * 2:
            shape = tuple(numpy.int32(i // 2) for i in shape)
            self.scales.append(shape)
#        self.scales.pop()
        self.octave_max = len(self.scales)

    def _calc_memory(self):
        # Just the context + kernel takes about 75MB on the GPU
        self.memory = 75 * 2 ** 20
        size_of_float = numpy.dtype(numpy.float32).itemsize
        size_of_input = numpy.dtype(self.dtype).itemsize
        # raw images:
        size = self.shape[0] * self.shape[1]
        self.memory += size * size_of_input  # initial_image (no raw_float)
        if self.RGB:
            self.memory += 2 * size * (size_of_input)  # one of three was already counted
        for scale in self.scales:
            nr_blur = par.Scales + 3  # 3 blurs and 2 tmp
            nr_dogs = par.Scales + 2
            size = scale[0] * scale[1]
            self.memory += size * (nr_blur + nr_dogs) * size_of_float
        self.kpsize = int(self.shape[0] * self.shape[1] // self.PIX_PER_KP)  # Is the number of kp independant of the octave ? int64 causes problems with pyopencl
<<<<<<< HEAD
        self.memory += self.kpsize * size_of_float * 4 * 2  # those are array of float4 to register keypoints, we need two of them
        self.memory += self.kpsize * 128  # stores the descriptors: 128 unsigned chars
=======
        self.memory += self.kpsize * (size_of_float * 4 * 2 + 128) # those are array of float4 to register keypoints, we need two of them. Takes descriptors into account
>>>>>>> 1c0e5809
        self.memory += 4  # keypoint index Counter
        wg_float = min(self.max_workgroup_size, numpy.sqrt(self.shape[0] * self.shape[1]))
        self.red_size = 2 ** (int(math.ceil(math.log(wg_float, 2))))
        self.memory += 4 * 2 * self.red_size  # temporary storage for reduction

        ########################################################################
        # Calculate space for gaussian kernels
        ########################################################################
        curSigma = 1.0 if par.DoubleImSize else 0.5
        if par.InitSigma > curSigma:
            sigma = math.sqrt(par.InitSigma ** 2 - curSigma ** 2)
            size = kernel_size(sigma, True)
            # TODO: possible enhancement, if size is even make it odd
            logger.debug("pre-Allocating %s float for init blur" % size)
            self.memory += size * size_of_float
        prevSigma = par.InitSigma
        for i in range(par.Scales + 2):
            increase = prevSigma * math.sqrt(self.sigmaRatio ** 2 - 1.0)
            size = kernel_size(increase, True)
            logger.debug("pre-Allocating %s float for blur sigma: %s" % (size, increase))
            self.memory += size * size_of_float
            prevSigma *= self.sigmaRatio;

    def _allocate_buffers(self):
        shape = self.shape
        if self.dtype != numpy.float32:
            if self.RGB:
                rgbshape = self.shape[0], self.shape[1], 3
                self.buffers["raw"] = pyopencl.array.empty(self.queue, rgbshape, dtype=self.dtype)
            else:
                self.buffers["raw"] = pyopencl.array.empty(self.queue, shape, dtype=self.dtype)
        self.buffers[ "Kp_1" ] = pyopencl.array.empty(self.queue, (self.kpsize, 4), dtype=numpy.float32)
        self.buffers[ "Kp_2" ] = pyopencl.array.empty(self.queue, (self.kpsize, 4), dtype=numpy.float32)
        self.buffers[ "descr" ] = pyopencl.array.empty(self.queue, (self.kpsize, 128), dtype=numpy.uint8)
        self.buffers["cnt" ] = pyopencl.array.empty(self.queue, 1, dtype=numpy.int32)
        self.buffers["descriptors"] = pyopencl.array.empty(self.queue, (self.kpsize, 128), dtype=numpy.uint8)

        for octave in range(self.octave_max):
            self.buffers[(octave, "tmp") ] = pyopencl.array.empty(self.queue, shape, dtype=numpy.float32)
            self.buffers[(octave, "ori") ] = pyopencl.array.empty(self.queue, shape, dtype=numpy.float32)
            for scale in range(par.Scales + 3):
                self.buffers[(octave, scale) ] = pyopencl.array.empty(self.queue, shape, dtype=numpy.float32)
            self.buffers[(octave, "DoGs") ] = pyopencl.array.empty(self.queue, (par.Scales + 2, shape[0], shape[1]), dtype=numpy.float32)
            shape = (shape[0] // 2, shape[1] // 2)
        wg_float = min(512.0, numpy.sqrt(self.shape[0] * self.shape[1]))
        wg = 2 ** (int(math.ceil(math.log(wg_float, 2))))
        self.buffers["max_min"] = pyopencl.array.empty(self.queue, (self.red_size, 2), dtype=numpy.float32)  # temporary buffer for max/min reduction
        self.buffers["min"] = pyopencl.array.empty(self.queue, (1), dtype=numpy.float32)
        self.buffers["max"] = pyopencl.array.empty(self.queue, (1), dtype=numpy.float32)
        self.buffers["255"] = pyopencl.array.to_device(self.queue, numpy.array([255.0], dtype=numpy.float32))

#        for buffer in self.buffers.values():
#            buffer.fill(0)
        ########################################################################
        # Allocate space for gaussian kernels
        ########################################################################
        curSigma = 1.0 if par.DoubleImSize else 0.5
        if par.InitSigma > curSigma:
            sigma = math.sqrt(par.InitSigma ** 2 - curSigma ** 2)
            self._init_gaussian(sigma)
        prevSigma = par.InitSigma

        for i in range(par.Scales + 2):
            increase = prevSigma * math.sqrt(self.sigmaRatio ** 2 - 1.0)
            self._init_gaussian(increase)
            prevSigma *= self.sigmaRatio


    def _init_gaussian(self, sigma):
        """
        Create a buffer of the right size according to the width of the gaussian ...


        @param  sigma: width of the gaussian, the length of the function will be 8*sigma + 1

        Same calculation done on CPU
        x = numpy.arange(size) - (size - 1.0) / 2.0
        gaussian = numpy.exp(-(x / sigma) ** 2 / 2.0).astype(numpy.float32)
        gaussian /= gaussian.sum(dtype=numpy.float32)
        """
        name = "gaussian_%s" % sigma
        size = kernel_size(sigma, True)
        wg_size = 2 ** int(math.ceil(math.log(size) / math.log(2)))

        logger.debug("Allocating %s float for blur sigma: %s" % (size, sigma))
        if wg_size > self.max_workgroup_size:  # compute on CPU
            x = numpy.arange(size) - (size - 1.0) / 2.0
            g = numpy.exp(-(x / sigma) ** 2 / 2.0).astype(numpy.float32)
            g /= g.sum(dtype=numpy.float32)
            gaussian_gpu = pyopencl.array.to_device(self.queue, g)
        else:
            gaussian_gpu = pyopencl.array.empty(self.queue, size, dtype=numpy.float32)
            evt = self.programs["gaussian"].gaussian(self.queue, (wg_size,), (wg_size,),
                                                gaussian_gpu.data,  # __global     float     *data,
                                                numpy.float32(sigma),  # const        float     sigma,
                                                numpy.int32(size))  # const        int     SIZE
            if self.profile: self.events.append(("gaussian %s" % sigma, evt))
        self.buffers[name] = gaussian_gpu


    def _free_buffers(self):
        """
        free all memory allocated on the device
        """
        for buffer_name in self.buffers:
            if self.buffers[buffer_name] is not None:
                try:
                    del self.buffers[buffer_name]
                    self.buffers[buffer_name] = None
                except pyopencl.LogicError:
                    logger.error("Error while freeing buffer %s" % buffer_name)

    def _compile_kernels(self):
        """
        Call the OpenCL compiler
        """
        for kernel in self.kernels:
            kernel_file = os.path.join(os.path.dirname(os.path.abspath(__file__)), kernel + ".cl")
            kernel_src = open(kernel_file).read()
            try:
                program = pyopencl.Program(self.ctx, kernel_src).build('-D WORKGROUP_SIZE=%s' % min(self.max_workgroup_size, self.kernels[kernel]))
            except pyopencl.MemoryError as error:
                raise MemoryError(error)
            self.programs[kernel] = program

    def _free_kernels(self):
        """
        free all kernels
        """
        self.programs = {}

    def _calc_workgroups(self):
        """
        First try to guess the best workgroup size, then calculate all global worksize

        Nota:
        The workgroup size is limited by the device
        The workgroup size is limited to the 2**n below then image size (hence changes with octaves)
        The second dimension of the wg size should be large, the first small: i.e. (1,64)
        The processing size should be a multiple of  workgroup size.
        """
        device = self.ctx.devices[0]
        max_work_group_size = device.max_work_group_size
        max_work_item_sizes = device.max_work_item_sizes
        # we recalculate the shapes ...
        shape = self.shape
        min_size = 2 * par.BorderDist + 2
        self.max_workgroup_size = min(self.max_workgroup_size, max_work_item_sizes[1])
        while min(shape) > min_size:
            wg = (1, min(2 ** int(math.log(shape[1]) / math.log(2)), self.max_workgroup_size))
            self.wgsize.append(wg)
            self.procsize.append(calc_size(shape, wg))
            shape = tuple(i // 2 for i in shape)




    def keypoints(self, image):
        """
        Calculates the keypoints of the image
        @param image: ndimage of 2D (or 3D if RGB)
        """
        total_size = 0
        keypoints = []
        descriptors = []
        assert image.shape[:2] == self.shape
        assert image.dtype == self.dtype
        t0 = time.time()

        if self.dtype == numpy.float32:
            evt = pyopencl.enqueue_copy(self.queue, self.buffers[(0, 0)].data, image)
            if self.profile:self.events.append(("copy H->D", evt))
        elif (image.ndim == 3) and (self.dtype == numpy.uint8) and (self.RGB):
            evt = pyopencl.enqueue_copy(self.queue, self.buffers["raw"].data, image)
            if self.profile:self.events.append(("copy H->D", evt))
            evt = self.programs["preprocess"].rgb_to_float(self.queue, self.procsize[0], self.wgsize[0],
                                                         self.buffers["raw"].data, self.buffers[(0, 0) ].data, *self.scales[0])
            if self.profile:self.events.append(("RGB->float", evt))

        elif self.dtype in self.converter:
            program = self.programs["preprocess"].__getattr__(self.converter[self.dtype])
            evt = pyopencl.enqueue_copy(self.queue, self.buffers["raw"].data, image)
            if self.profile:self.events.append(("copy H->D", evt))
            evt = program(self.queue, self.procsize[0], self.wgsize[0],
                    self.buffers["raw"].data, self.buffers[(0, 0)].data, *self.scales[0])
            if self.profile:self.events.append(("convert ->float", evt))
        else:
            raise RuntimeError("invalid input format error")

        k1 = self.programs["reductions"].max_min_global_stage1(self.queue, (self.red_size * self.red_size,), (self.red_size,),
                                                               self.buffers[(0, 0)].data,
                                                               self.buffers["max_min"].data,
                                                               numpy.uint32(self.shape[0] * self.shape[1]))
        k2 = self.programs["reductions"].max_min_global_stage2(self.queue, (self.red_size,), (self.red_size,),
                                                               self.buffers["max_min"].data,
                                                               self.buffers["max"].data,
                                                               self.buffers["min"].data)
        if self.profile:
            self.events.append(("max_min_stage1", k1))
            self.events.append(("max_min_stage2", k2))
        evt = self.programs["preprocess"].normalizes(self.queue, self.procsize[0], self.wgsize[0],
                                               self.buffers[(0, 0)].data,
                                               self.buffers["min"].data,
                                               self.buffers["max"].data,
                                               self.buffers["255"].data,
                                               *self.scales[0])
        if self.profile:self.events.append(("normalize", evt))


        octSize = 1.0
        curSigma = 1.0 if par.DoubleImSize else 0.5
        octave = 0
        if par.InitSigma > curSigma:
            logger.debug("Bluring image to achieve std: %f", par.InitSigma)
            sigma = math.sqrt(par.InitSigma ** 2 - curSigma ** 2)
            self._gaussian_convolution(self.buffers[(0, 0)], self.buffers[(0, 0)], sigma, 0)
#        else:
#            pyopencl.enqueue_copy(self.queue, dest=self.buffers[(0, "G_1")].data, src=self.buffers["input"].data)

        for octave in range(self.octave_max):
            kp, descriptors = self.one_octave(octave)
            print("in octave %i found %i kp" % (octave, kp.shape[0]))

            if kp.shape[0] > 0:
                keypoints.append(kp)
                total_size += kp.shape[0]

        ########################################################################
        # Merge keypoints in central memory
        ########################################################################
        output = numpy.zeros((total_size, 4), dtype=numpy.float32)
        last = 0
        for ds in keypoints:
            l = ds.shape[0]
            if l > 0:
                output[last:last + l] = ds
                last += l

        print("Execution time: %.3fms" % (1000 * (time.time() - t0)))
#        self.count_kp(output)
        return output

    def _gaussian_convolution(self, input_data, output_data, sigma, octave=0):
        """
        Calculate the gaussian convolution with precalculated kernels.

        Uses a temporary buffer
        """
        temp_data = self.buffers[(octave, "tmp") ]
        gaussian = self.buffers["gaussian_%s" % sigma]
        k1 = self.programs["convolution"].horizontal_convolution(self.queue, self.procsize[octave], self.wgsize[octave],
                                input_data.data, temp_data.data, gaussian.data, numpy.int32(gaussian.size), *self.scales[octave])
        k2 = self.programs["convolution"].vertical_convolution(self.queue, self.procsize[octave], self.wgsize[octave],
                                temp_data.data, output_data.data, gaussian.data, numpy.int32(gaussian.size), *self.scales[octave])

        if self.profile:
            self.events += [("Blur sigma %s octave %s" % (sigma, octave), k1), ("Blur sigma %s octave %s" % (sigma, octave), k2)]

    def one_octave(self, octave):
        """
        does all scales within an octave
        @param
        """
        prevSigma = par.InitSigma
        print("Calculating octave %i" % octave)
        wgsize = (128,)  # (max(self.wgsize[octave]),) #TODO: optimize
        kpsize32 = numpy.int32(self.kpsize)
        self._reset_keypoints()
        octsize = numpy.int32(2 ** octave)
        last_start = numpy.int32(0)
        for scale in range(par.Scales + 2):
            sigma = prevSigma * math.sqrt(self.sigmaRatio ** 2 - 1.0)
            print("Octave %i scale %s blur with sigma %s" % (octave, scale, sigma))

            ########################################################################
            # Calculate gaussian blur and DoG
            ########################################################################

            self._gaussian_convolution(self.buffers[(octave, scale)], self.buffers[(octave, scale + 1)], sigma, octave)
            prevSigma *= self.sigmaRatio
            evt = self.programs["algebra"].combine(self.queue, self.procsize[octave], self.wgsize[octave],
                                             self.buffers[(octave, scale + 1)].data, numpy.float32(-1.0),
                                             self.buffers[(octave, scale)].data, numpy.float32(+1.0),
                                             self.buffers[(octave, "DoGs")].data, numpy.int32(scale),
                                             *self.scales[octave])
            if self.profile:self.events.append(("DoG %s %s" % (octave, scale), evt))
        for scale in range(1, par.Scales + 1):
#                print("Before local_maxmin, cnt is %s %s %s" % (self.buffers["cnt"].get()[0], self.procsize[octave], self.wgsize[octave]))
                evt = self.programs["image"].local_maxmin(self.queue, self.procsize[octave], self.wgsize[octave],
                                                self.buffers[(octave, "DoGs")].data,  # __global float* DOGS,
                                                self.buffers["Kp_1"].data,  # __global keypoint* output,
                                                numpy.int32(par.BorderDist),  # int border_dist,
                                                numpy.float32(par.PeakThresh),  # float peak_thresh,
                                                octsize,  # int octsize,
                                                numpy.float32(par.EdgeThresh1),  # float EdgeThresh0,
                                                numpy.float32(par.EdgeThresh),  # float EdgeThresh,
                                                self.buffers["cnt"].data,  # __global int* counter,
                                                kpsize32,  # int nb_keypoints,
                                                numpy.int32(scale),  # int scale,
                                                *self.scales[octave])  # int width, int height)
                if self.profile:self.events.append(("local_maxmin %s %s" % (octave, scale), evt))
#                print("after local_max_min:")
#                print(self.buffers["Kp_1"].get()[:5])

#                self.debug_holes("After local_maxmin %s %s" % (octave, scale))
                procsize = calc_size((self.kpsize,), wgsize)
    #           Refine keypoints
                kp_counter = self.buffers["cnt"].get()[0]
                evt = self.programs["image"].interp_keypoint(self.queue, procsize, wgsize,
                                              self.buffers[(octave, "DoGs")].data,  # __global float* DOGS,
                                              self.buffers["Kp_1"].data,  # __global keypoint* keypoints,
                                              last_start,  # int start_keypoint,
                                              kp_counter,  # int end_keypoint,
                                              numpy.float32(par.PeakThresh),  # float peak_thresh,
                                              numpy.float32(par.InitSigma),  # float InitSigma,
                                              *self.scales[octave])  # int width, int height)
                if self.profile:self.events.append(("interp_keypoint %s %s" % (octave, scale), evt))

#                self.debug_holes("After interp_keypoint %s %s" % (octave, scale))
                newcnt = self.compact(last_start)
#                print("after compaction:")
#                print(self.buffers["Kp_1"].get()[:5])
#                self.debug_holes("After compact %s %s" % (octave, scale))

                # recycle buffers G_2 and tmp to store ori and grad
                ori = self.buffers[(octave, "ori")]
                grad = self.buffers[(octave, "tmp")]
                evt = self.programs["image"].compute_gradient_orientation(self.queue, self.procsize[octave], self.wgsize[octave],
                                   self.buffers[(octave, scale)].data,  # __global float* igray,
                                   grad.data,  # __global float *grad,
                                   ori.data,  # __global float *ori,
                                   *self.scales[octave])  # int width,int height
                if self.profile:self.events.append(("compute_gradient_orientation %s %s" % (octave, scale), evt))

    #           Orientation assignement: 1D kernel, rather heavy kernel
                if newcnt and newcnt > last_start:  # launch kernel only if neededwgsize = (128,)
                    procsize = int(newcnt * wgsize[0]),
                    print "orientation_assignment:", procsize, wgsize
                    evt = self.programs["keypoints"].orientation_assignment(self.queue, procsize, wgsize,
                                          self.buffers["Kp_1"].data,  # __global keypoint* keypoints,
                                          grad.data,  # __global float* grad,
                                          ori.data,  # __global float* ori,
                                          self.buffers["cnt"].data,  # __global int* counter,
                                          octsize,  # int octsize,
                                          numpy.float32(par.OriSigma),  # float OriSigma, //WARNING: (1.5), it is not "InitSigma (=1.6)"
                                          kpsize32,  # int max of nb_keypoints,
                                          numpy.int32(last_start),  # int keypoints_start,
                                          newcnt,  # int keypoints_end,
                                          *self.scales[octave])  # int grad_width, int grad_height)
<<<<<<< HEAD
                    if self.profile:self.events.append(("orientation_assignment %s %s" % (octave, scale), evt))
                    newcnt = self.buffers["cnt"].get()[0]
#                    evt = self.programs["descriptor"].orientation_assignment(self.queue, procsize, wgsize,
#                                     self.buffers["Kp_1"].data,  #    __global keypoint* keypoints,
#                                     self.buffers["descr"].data,  #   __global unsigned char *descriptors,
#                                     grad.data,  # __global float* grad,
#                                     ori.data,  # __global float* ori,
#                                     numpy.int32(last_start),  # int keypoints_start,
#                                     newcnt,  # int keypoints_end,
#                                     *self.scales[octave])  # int grad_width, int grad_height)
#                    if self.profile:self.events.append(("descriptor %s %s" % (octave, scale), evt))
                last_start = newcnt
=======
                                          
                                          
                    wgsize2 = (4,4,8) #do not modify these values !
                    procsize2 = int(newcnt * wgsize2[0]),4,8
                    evt2 = self.programs["keypoints"].descriptor(self.queue, procsize2, wgsize2,
                                          self.buffers["Kp_1"].data,  # __global keypoint* keypoints,
                                          self.buffers["descriptors"].data, #___global unsigned char *descriptors
                                          grad.data,  # __global float* grad,
                                          ori.data,  # __global float* ori,
                                          octsize,   #int octsize,
                                          numpy.int32(last_start),  # int keypoints_start,
                                          newcnt,  # int keypoints_end,
                                          *self.scales[octave])  # int grad_width, int grad_height)

                    if self.profile:
                        self.events.append(("orientation_assignment %s %s" % (octave, scale), evt))
                        self.events.append(("descriptors %s %s" % (octave, scale), evt2))

#                self.debug_holes("After orientation %s %s" % (octave, scale))
                last_start = self.buffers["cnt"].get()[0]
                
>>>>>>> 1c0e5809
        ########################################################################
        # Rescale all images to populate all octaves TODO: scale G3 -> G'0
        ########################################################################
        if octave < self.octave_max - 1:
             evt = self.programs["preprocess"].shrink(self.queue, self.procsize[octave + 1], self.wgsize[octave + 1],
                                                self.buffers[(octave, par.Scales)].data, self.buffers[(octave + 1, 0)].data,
                                                numpy.int32(2), numpy.int32(2), *self.scales[octave + 1])
             if self.profile:self.events.append(("shrink %s->%s" % (self.scales[octave], self.scales[octave + 1]), evt))
<<<<<<< HEAD
        results = numpy.empty((last_start, 4), dtype=numpy.float32)
=======
        results = numpy.empty((last_start, 4),dtype=numpy.float32)
        descriptors = numpy.empty((last_start, 128),dtype=numpy.uint8)
>>>>>>> 1c0e5809
        if last_start:
            evt = pyopencl.enqueue_copy(self.queue, results, self.buffers["Kp_1"].data)
            evt2 = pyopencl.enqueue_copy(self.queue, descriptors, self.buffers["descriptors"].data)
            if self.profile:
                self.events.append(("copy D->H", evt))
                self.events.append(("copy D->H", evt2))
            
            
        return results, descriptors

    def compact(self, start=numpy.int32(0)):
        """
        Compact the vector of keypoints starting from start

        @param start: start compacting at this adress. Before just copy
        @type start: numpy.int32
        """
        wgsize = (8,)  # (max(self.wgsize[0]),) #TODO: optimize
        kpsize32 = numpy.int32(self.kpsize)
        kp_counter = self.buffers["cnt"].get()[0]
        procsize = calc_size((self.kpsize,), wgsize)

        if kp_counter > 0.9 * self.kpsize:
               logger.warning("Keypoint counter overflow risk: counted %s / %s" % (kp_counter, self.kpsize))
        print("Compact %s -> %s / %s" % (start, kp_counter, self.kpsize))
        self.buffers["cnt"].set(numpy.array([start], dtype=numpy.int32))
        evt = self.programs["algebra"].compact(self.queue, procsize, wgsize,
                        self.buffers["Kp_1"].data,  # __global keypoint* keypoints,
                        self.buffers["Kp_2"].data,  # __global keypoint* output,
                        self.buffers["cnt"].data,  # __global int* counter,
                        start,  # int start,
                        kp_counter)  # int nbkeypoints
        if self.profile:self.events.append(("compact", evt))
        newcnt = self.buffers["cnt"].get()[0]
        # print("After compaction, %i (-%i)" % (newcnt, kp_counter - newcnt))
        # swap keypoints:
        self.buffers["Kp_1"], self.buffers["Kp_2"] = self.buffers["Kp_2"], self.buffers["Kp_1"]
        self.buffers["Kp_2"].fill(-1, self.queue)
        return newcnt


    def _reset_keypoints(self):
        self.buffers["Kp_1"].fill(-1, self.queue)
        self.buffers["Kp_2"].fill(-1, self.queue)
        self.buffers["cnt"].fill(0, self.queue)

    def count_kp(self, output):
        kpt = 0
        for octave, data in enumerate(output):
            if output.shape[0] > 0:
                sum = (data[:, 1] != -1.0).sum()
                kpt += sum
                print("octave %i kp count %i/%i size %s ratio:%s" % (octave, sum, self.kpsize, self.scales[octave], 1000.0 * sum / self.scales[octave][1] / self.scales[octave][0]))
        print("Found total %i guess %s pixels per keypoint" % (kpt, self.shape[0] * self.shape[1] / kpt))
    def debug_holes(self, label=""):
        print("%s %s" % (label, numpy.where(self.buffers["Kp_1"].get()[:, 1] == -1)[0]))
    def log_profile(self):
        t = 0.0
        orient = 0.0
        descr = 0.0
        if self.profile:
            for e in self.events:
                if "__len__" in dir(e) and len(e) >= 2:
                    et = 1e-6 * (e[1].profile.end - e[1].profile.start)
                    print("%50s:\t%.3fms" % (e[0], et))
                    t += et
                    if "orient" in e[0]:
                        orient += et
                    if "descriptors" in e[0]:
                        descr += et
                    
        print("_"*80)
        print("%50s:\t%.3fms" % ("Total execution time", t))
        print("%50s:\t%.3fms" % ("Total Orientation assignment", orient))
        print("%50s:\t%.3fms" % ("Total Descriptors", descr))
if __name__ == "__main__":
    # Prepare debugging
    import scipy.misc
    lena = scipy.lena()
    s = SiftPlan(template=lena)
    s.keypoints(lena)

<|MERGE_RESOLUTION|>--- conflicted
+++ resolved
@@ -75,7 +75,12 @@
                       }
     sigmaRatio = 2.0 ** (1.0 / par.Scales)
     PIX_PER_KP = 10  # pre_allocate buffers for keypoints
-
+    dtype_kp = numpy.dtype([('x', numpy.float32),
+                                ('y', numpy.float32),
+                                ('scale', numpy.float32),
+                                ('angle', numpy.float32),
+                                ('desc', (numpy.uint8, 128))
+                                ])
     def __init__(self, shape=None, dtype=None, devicetype="GPU", template=None, profile=False, device=None, PIX_PER_KP=None, max_workgroup_size=128):
         """
         Contructor of the class
@@ -125,6 +130,8 @@
         self.debug = []
 
 
+
+
     def __del__(self):
         """
         Destructor: release all buffers
@@ -164,12 +171,8 @@
             size = scale[0] * scale[1]
             self.memory += size * (nr_blur + nr_dogs) * size_of_float
         self.kpsize = int(self.shape[0] * self.shape[1] // self.PIX_PER_KP)  # Is the number of kp independant of the octave ? int64 causes problems with pyopencl
-<<<<<<< HEAD
         self.memory += self.kpsize * size_of_float * 4 * 2  # those are array of float4 to register keypoints, we need two of them
         self.memory += self.kpsize * 128  # stores the descriptors: 128 unsigned chars
-=======
-        self.memory += self.kpsize * (size_of_float * 4 * 2 + 128) # those are array of float4 to register keypoints, we need two of them. Takes descriptors into account
->>>>>>> 1c0e5809
         self.memory += 4  # keypoint index Counter
         wg_float = min(self.max_workgroup_size, numpy.sqrt(self.shape[0] * self.shape[1]))
         self.red_size = 2 ** (int(math.ceil(math.log(wg_float, 2))))
@@ -395,19 +398,23 @@
 
             if kp.shape[0] > 0:
                 keypoints.append(kp)
+                descriptors.append(descriptors)
                 total_size += kp.shape[0]
 
         ########################################################################
         # Merge keypoints in central memory
         ########################################################################
-        output = numpy.zeros((total_size, 4), dtype=numpy.float32)
+        output = numpy.recarray(shape=(total_size,), dtype=self.dtype_kp)
         last = 0
-        for ds in keypoints:
+        for ds, desc in zip(keypoints, descriptors):
             l = ds.shape[0]
             if l > 0:
-                output[last:last + l] = ds
+                output[last:last + l].x = ds[0]
+                output[last:last + l].y = ds[1]
+                output[last:last + l].scale = ds[2]
+                output[last:last + l].angle = ds[3]
+                output[last:last + l].desc = kp
                 last += l
-
         print("Execution time: %.3fms" % (1000 * (time.time() - t0)))
 #        self.count_kp(output)
         return output
@@ -519,24 +526,8 @@
                                           numpy.int32(last_start),  # int keypoints_start,
                                           newcnt,  # int keypoints_end,
                                           *self.scales[octave])  # int grad_width, int grad_height)
-<<<<<<< HEAD
-                    if self.profile:self.events.append(("orientation_assignment %s %s" % (octave, scale), evt))
-                    newcnt = self.buffers["cnt"].get()[0]
-#                    evt = self.programs["descriptor"].orientation_assignment(self.queue, procsize, wgsize,
-#                                     self.buffers["Kp_1"].data,  #    __global keypoint* keypoints,
-#                                     self.buffers["descr"].data,  #   __global unsigned char *descriptors,
-#                                     grad.data,  # __global float* grad,
-#                                     ori.data,  # __global float* ori,
-#                                     numpy.int32(last_start),  # int keypoints_start,
-#                                     newcnt,  # int keypoints_end,
-#                                     *self.scales[octave])  # int grad_width, int grad_height)
-#                    if self.profile:self.events.append(("descriptor %s %s" % (octave, scale), evt))
-                last_start = newcnt
-=======
-                                          
-                                          
-                    wgsize2 = (4,4,8) #do not modify these values !
-                    procsize2 = int(newcnt * wgsize2[0]),4,8
+                    wgsize2 = (4, 4, 8) # hard-coded for this kernel, do not modify these values !
+                    procsize2 = int(newcnt * wgsize2[0]), 4, 8
                     evt2 = self.programs["keypoints"].descriptor(self.queue, procsize2, wgsize2,
                                           self.buffers["Kp_1"].data,  # __global keypoint* keypoints,
                                           self.buffers["descriptors"].data, #___global unsigned char *descriptors
@@ -553,8 +544,7 @@
 
 #                self.debug_holes("After orientation %s %s" % (octave, scale))
                 last_start = self.buffers["cnt"].get()[0]
-                
->>>>>>> 1c0e5809
+
         ########################################################################
         # Rescale all images to populate all octaves TODO: scale G3 -> G'0
         ########################################################################
@@ -563,20 +553,16 @@
                                                 self.buffers[(octave, par.Scales)].data, self.buffers[(octave + 1, 0)].data,
                                                 numpy.int32(2), numpy.int32(2), *self.scales[octave + 1])
              if self.profile:self.events.append(("shrink %s->%s" % (self.scales[octave], self.scales[octave + 1]), evt))
-<<<<<<< HEAD
         results = numpy.empty((last_start, 4), dtype=numpy.float32)
-=======
-        results = numpy.empty((last_start, 4),dtype=numpy.float32)
-        descriptors = numpy.empty((last_start, 128),dtype=numpy.uint8)
->>>>>>> 1c0e5809
+        descriptors = numpy.empty((last_start, 128), dtype=numpy.uint8)
         if last_start:
             evt = pyopencl.enqueue_copy(self.queue, results, self.buffers["Kp_1"].data)
             evt2 = pyopencl.enqueue_copy(self.queue, descriptors, self.buffers["descriptors"].data)
             if self.profile:
                 self.events.append(("copy D->H", evt))
                 self.events.append(("copy D->H", evt2))
-            
-            
+
+
         return results, descriptors
 
     def compact(self, start=numpy.int32(0)):
@@ -639,7 +625,7 @@
                         orient += et
                     if "descriptors" in e[0]:
                         descr += et
-                    
+
         print("_"*80)
         print("%50s:\t%.3fms" % ("Total execution time", t))
         print("%50s:\t%.3fms" % ("Total Orientation assignment", orient))
