#!/usr/bin/env python
# -*- coding: utf8 -*-
#
#    Project: Sift implementation in Python + OpenCL
#             https://github.com/kif/sift_pyocl
#

"""
Contains a class for creating a plan, allocating arrays, compiling kernels and other things like that
"""

from __future__ import division

__authors__ = ["Jérôme Kieffer"]
__contact__ = "jerome.kieffer@esrf.eu"
__license__ = "BSD"
__copyright__ = "European Synchrotron Radiation Facility, Grenoble, France"
__date__ = "2013-06-12"
__status__ = "beta"
__license__ = """
Permission is hereby granted, free of charge, to any person
obtaining a copy of this software and associated documentation
files (the "Software"), to deal in the Software without
restriction, including without limitation the rights to use,
copy, modify, merge, publish, distribute, sublicense, and/or sell
copies of the Software, and to permit persons to whom the
Software is furnished to do so, subject to the following
conditions:

The above copyright notice and this permission notice shall be
included in all copies or substantial portions of the Software.

THE SOFTWARE IS PROVIDED "AS IS", WITHOUT WARRANTY OF ANY KIND,
EXPRESS OR IMPLIED, INCLUDING BUT NOT LIMITED TO THE WARRANTIES
OF MERCHANTABILITY, FITNESS FOR A PARTICULAR PURPOSE AND
NONINFRINGEMENT. IN NO EVENT SHALL THE AUTHORS OR COPYRIGHT
HOLDERS BE LIABLE FOR ANY CLAIM, DAMAGES OR OTHER LIABILITY,
WHETHER IN AN ACTION OF CONTRACT, TORT OR OTHERWISE, ARISING
FROM, OUT OF OR IN CONNECTION WITH THE SOFTWARE OR THE USE OR
OTHER DEALINGS IN THE SOFTWARE.

"""
import time, math, os, logging, sys
import gc
import numpy
import pyopencl, pyopencl.array
from .param import par
from .opencl import ocl
from .utils import calc_size, kernel_size, sizeof
logger = logging.getLogger("sift.plan")
from pyopencl import mem_flags as MF

class SiftPlan(object):
    """
    How to calculate a set of SIFT keypoint on an image:

    siftp = sift.SiftPlan(img.shape,img.dtype,devicetype="GPU")
    kp = siftp.keypoints(img)

    kp is a nx132 array. the second dimension is composed of x,y, scale and angle as well as 128 floats describing the keypoint

    """
    kernels = ["convolution", "preprocess", "algebra", "image", "gaussian", "reductions"]
    converter = {numpy.dtype(numpy.uint8):"u8_to_float",
                 numpy.dtype(numpy.uint16):"u16_to_float",
                 numpy.dtype(numpy.int32):"s32_to_float",
                 numpy.dtype(numpy.int64):"s64_to_float",
#                    numpy.float64:"double_to_float",
                      }
    sigmaRatio = 2.0 ** (1.0 / par.Scales)
    PIX_PER_KP = 10  # pre_allocate buffers for keypoints

<<<<<<< HEAD
    def __init__(self, shape=None, dtype=None, devicetype="ALL", template=None, profile=False, device=None, PIX_PER_KP=None, max_workgroup_size=sys.maxint):
=======
    def __init__(self, shape=None, dtype=None, devicetype="GPU", template=None, profile=False, device=None, PIX_PER_KP=None, max_workgroup_size=128):
>>>>>>> cdc8ed5b
        """
        Contructor of the class
        """
        if template is not None:
            self.shape = template.shape
            self.dtype = template.dtype
        else:
            self.shape = shape
            self.dtype = numpy.dtype(dtype)
        if len(self.shape) == 3:
            self.RGB = True
            self.shape = self.shape[:2]
        elif len(self.shape) == 2:
            self.RGB = False
        else:
            raise RuntimeError("Unable to process image of shape %s" % (tuple(self.shape,)))
        if PIX_PER_KP :
            self.PIX_PER_KP = int(PIX_PER_KP)
        self.profile = bool(profile)
        self.max_workgroup_size = max_workgroup_size
        self.events = []
        self.scales = []  # in XY order
        self.procsize = []
        self.wgsize = []
        self.kpsize = None
        self.buffers = {}
        self.programs = {}
        self.memory = None
        self.octave_max = None
        self.red_size = None
        self._calc_scales()
        self._calc_memory()
        if device is None:
            self.device = ocl.select_device(type=devicetype, memory=self.memory, best=True)
        else:
            self.device = device
        self.ctx = ctx = pyopencl.Context(devices=[pyopencl.get_platforms()[self.device[0]].get_devices()[self.device[1]]])
        print self.ctx.devices[0]
        if profile:
            self.queue = pyopencl.CommandQueue(self.ctx, properties=pyopencl.command_queue_properties.PROFILING_ENABLE)
        else:
            self.queue = pyopencl.CommandQueue(self.ctx)
        self._calc_workgroups()
        self._compile_kernels()
        self._allocate_buffers()
        self.debug = []


    def __del__(self):
        """
        Destructor: release all buffers
        """
        self._free_kernels()
        self._free_buffers()
        self.queue = None
        self.ctx = None
        gc.collect()

    def _calc_scales(self):
        """
        Nota scales are in XY order
        """
        self.scales = [tuple(numpy.int32(i) for i in self.shape[-1::-1])]
        shape = self.shape
        min_size = 2 * par.BorderDist + 2
        while min(shape) > min_size * 2:
            shape = tuple(numpy.int32(i // 2) for i in shape)
            self.scales.append(shape)
#        self.scales.pop()
        self.octave_max = len(self.scales)

    def _calc_memory(self):
        # Just the context + kernel takes about 75MB on the GPU
        self.memory = 75 * 2 ** 20
        size_of_float = numpy.dtype(numpy.float32).itemsize
        size_of_input = numpy.dtype(self.dtype).itemsize
        # raw images:
        size = self.shape[0] * self.shape[1]
        self.memory += size * size_of_input  # initial_image (no raw_float)
        if self.RGB:
            self.memory += 2 * size * (size_of_input)  # one of three was already counted
        for scale in self.scales:
            nr_blur = par.Scales + 3  # 3 blurs and 2 tmp
            nr_dogs = par.Scales + 2
            size = scale[0] * scale[1]
            self.memory += size * (nr_blur + nr_dogs) * size_of_float
        self.kpsize = int(self.shape[0] * self.shape[1] // self.PIX_PER_KP)  # Is the number of kp independant of the octave ? int64 causes problems with pyopencl
        self.memory += self.kpsize * size_of_float * 4 * 2  # those are array of float4 to register keypoints, we need two of them
        self.memory += 4  # keypoint index Counter
        wg_float = min(self.max_workgroup_size, numpy.sqrt(self.shape[0] * self.shape[1]))
        self.red_size = 2 ** (int(math.ceil(math.log(wg_float, 2))))
        self.memory += 4 * 2 * self.red_size  # temporary storage for reduction

        ########################################################################
        # Calculate space for gaussian kernels
        ########################################################################
        curSigma = 1.0 if par.DoubleImSize else 0.5
        if par.InitSigma > curSigma:
            sigma = math.sqrt(par.InitSigma ** 2 - curSigma ** 2)
            size = kernel_size(sigma, True)
            # TODO: possible enhancement, if size is even make it odd
            logger.debug("pre-Allocating %s float for init blur" % size)
            self.memory += size * size_of_float
        prevSigma = par.InitSigma
        for i in range(par.Scales + 2):
            increase = prevSigma * math.sqrt(self.sigmaRatio ** 2 - 1.0)
            size = kernel_size(increase, True)
            logger.debug("pre-Allocating %s float for blur sigma: %s" % (size, increase))
            self.memory += size * size_of_float
            prevSigma *= self.sigmaRatio;

    def _allocate_buffers(self):
        shape = self.shape
        if self.dtype != numpy.float32:
            if self.RGB:
                rgbshape = self.shape[0], self.shape[1], 3
                self.buffers["raw"] = pyopencl.array.empty(self.queue, rgbshape, dtype=self.dtype)
            else:
                self.buffers["raw"] = pyopencl.array.empty(self.queue, shape, dtype=self.dtype)
        self.buffers[ "Kp_1" ] = pyopencl.array.empty(self.queue, (self.kpsize, 4), dtype=numpy.float32)
        self.buffers[ "Kp_2" ] = pyopencl.array.empty(self.queue, (self.kpsize, 4), dtype=numpy.float32)
        self.buffers["cnt" ] = pyopencl.array.empty(self.queue, 1, dtype=numpy.int32)

        for octave in range(self.octave_max):
            self.buffers[(octave, "tmp") ] = pyopencl.array.empty(self.queue, shape, dtype=numpy.float32)
            self.buffers[(octave, "ori") ] = pyopencl.array.empty(self.queue, shape, dtype=numpy.float32)
            for scale in range(par.Scales + 3):
                self.buffers[(octave, scale) ] = pyopencl.array.empty(self.queue, shape, dtype=numpy.float32)
            self.buffers[(octave, "DoGs") ] = pyopencl.array.empty(self.queue, (par.Scales + 2, shape[0], shape[1]), dtype=numpy.float32)
            shape = (shape[0] // 2, shape[1] // 2)
        wg_float = min(512.0, numpy.sqrt(self.shape[0] * self.shape[1]))
        wg = 2 ** (int(math.ceil(math.log(wg_float, 2))))
        self.buffers["max_min"] = pyopencl.array.empty(self.queue, (self.red_size, 2), dtype=numpy.float32)  # temporary buffer for max/min reduction
        self.buffers["min"] = pyopencl.array.empty(self.queue, (1), dtype=numpy.float32)
        self.buffers["max"] = pyopencl.array.empty(self.queue, (1), dtype=numpy.float32)
        self.buffers["255"] = pyopencl.array.to_device(self.queue, numpy.array([255.0], dtype=numpy.float32))

#        for buffer in self.buffers.values():
#            buffer.fill(0)
        ########################################################################
        # Allocate space for gaussian kernels
        ########################################################################
        curSigma = 1.0 if par.DoubleImSize else 0.5
        if par.InitSigma > curSigma:
            sigma = math.sqrt(par.InitSigma ** 2 - curSigma ** 2)
            self._init_gaussian(sigma)
        prevSigma = par.InitSigma

        for i in range(par.Scales + 2):
            increase = prevSigma * math.sqrt(self.sigmaRatio ** 2 - 1.0)
            self._init_gaussian(increase)
            prevSigma *= self.sigmaRatio


    def _init_gaussian(self, sigma):
        """
        Create a buffer of the right size according to the width of the gaussian ...


        @param  sigma: width of the gaussian, the length of the function will be 8*sigma + 1

        Same calculation done on CPU
        x = numpy.arange(size) - (size - 1.0) / 2.0
        gaussian = numpy.exp(-(x / sigma) ** 2 / 2.0).astype(numpy.float32)
        gaussian /= gaussian.sum(dtype=numpy.float32)
        """
        name = "gaussian_%s" % sigma
        size = kernel_size(sigma, True)
        wg_size = 2 ** int(math.ceil(math.log(size) / math.log(2)))

<<<<<<< HEAD
        ########################################################################
        # We use PyOpenCL parallel sum here. No benchmarking available.
        ########################################################################
        sum_data = pyopencl.array.sum(gaussian_gpu, dtype=numpy.float32, queue=self.queue)
        evt = self.programs["preprocess"].divide_cst(self.queue, (size,), (1,),
                                              gaussian_gpu.data,  # __global     float     *data,
                                              sum_data.data,  # const        float     sigma,
                                              numpy.int32(size))  # const        int     SIZE
        if self.profile: self.events.append(("divide_cst", evt))
=======
        logger.debug("Allocating %s float for blur sigma: %s" % (size, sigma))
        if wg_size > self.max_workgroup_size:  # compute on CPU
            x = numpy.arange(size) - (size - 1.0) / 2.0
            g = numpy.exp(-(x / sigma) ** 2 / 2.0).astype(numpy.float32)
            g /= g.sum(dtype=numpy.float32)
            gaussian_gpu = pyopencl.array.to_device(self.queue, g)
        else:
            gaussian_gpu = pyopencl.array.empty(self.queue, size, dtype=numpy.float32)
            evt = self.programs["gaussian"].gaussian(self.queue, (wg_size,), (wg_size,),
                                                gaussian_gpu.data,  # __global     float     *data,
                                                numpy.float32(sigma),  # const        float     sigma,
                                                numpy.int32(size))  # const        int     SIZE
            if self.profile: self.events.append(("gaussian %s" % sigma, evt))
>>>>>>> cdc8ed5b
        self.buffers[name] = gaussian_gpu


    def _free_buffers(self):
        """
        free all memory allocated on the device
        """
        for buffer_name in self.buffers:
            if self.buffers[buffer_name] is not None:
                try:
                    del self.buffers[buffer_name]
                    self.buffers[buffer_name] = None
                except pyopencl.LogicError:
                    logger.error("Error while freeing buffer %s" % buffer_name)

    def _compile_kernels(self):
        """
        Call the OpenCL compiler
        """
        for kernel in self.kernels:
            kernel_file = os.path.join(os.path.dirname(os.path.abspath(__file__)), kernel + ".cl")
            kernel_src = open(kernel_file).read()
            try:
                program = pyopencl.Program(self.ctx, kernel_src).build('-D WORKGROUP_SIZE=%s' % self.max_workgroup_size)
            except pyopencl.MemoryError as error:
                raise MemoryError(error)
            self.programs[kernel] = program

    def _free_kernels(self):
        """
        free all kernels
        """
        self.programs = {}

    def _calc_workgroups(self):
        """
        First try to guess the best workgroup size, then calculate all global worksize

        Nota:
        The workgroup size is limited by the device
        The workgroup size is limited to the 2**n below then image size (hence changes with octaves)
        The second dimension of the wg size should be large, the first small: i.e. (1,64)
        The processing size should be a multiple of  workgroup size.
        """
        device = self.ctx.devices[0]
        max_work_group_size = device.max_work_group_size
        max_work_item_sizes = device.max_work_item_sizes
        # we recalculate the shapes ...
        shape = self.shape
        min_size = 2 * par.BorderDist + 2
        self.max_workgroup_size = min(self.max_workgroup_size, max_work_item_sizes[1])
        while min(shape) > min_size:
            wg = (1, min(2 ** int(math.log(shape[1]) / math.log(2)), self.max_workgroup_size))
            self.wgsize.append(wg)
            self.procsize.append(calc_size(shape, wg))
            shape = tuple(i // 2 for i in shape)




    def keypoints(self, image):
        """
        Calculates the keypoints of the image
        @param image: ndimage of 2D (or 3D if RGB)
        """
        total_size = 0
        keypoints = []
        descriptors = []
        assert image.shape[:2] == self.shape
        assert image.dtype == self.dtype
        t0 = time.time()

        if self.dtype == numpy.float32:
            evt = pyopencl.enqueue_copy(self.queue, self.buffers[(0, 0)].data, image)
            if self.profile:self.events.append(("copy", evt))
        elif (image.ndim == 3) and (self.dtype == numpy.uint8) and (self.RGB):
            evt = pyopencl.enqueue_copy(self.queue, self.buffers["raw"].data, image)
            if self.profile:self.events.append(("copy", evt))
            evt = self.programs["preprocess"].rgb_to_float(self.queue, self.procsize[0], self.wgsize[0],
                                                         self.buffers["raw"].data, self.buffers[(0, 0) ].data, *self.scales[0])
            if self.profile:self.events.append(("RGB->float", evt))

        elif self.dtype in self.converter:
            program = self.programs["preprocess"].__getattr__(self.converter[self.dtype])
            evt = pyopencl.enqueue_copy(self.queue, self.buffers["raw"].data, image)
            if self.profile:self.events.append(("copy", evt))
            evt = program(self.queue, self.procsize[0], self.wgsize[0],
                    self.buffers["raw"].data, self.buffers[(0, 0)].data, *self.scales[0])
            if self.profile:self.events.append(("convert ->float", evt))
        else:
            raise RuntimeError("invalid input format error")

        k1 = self.programs["reductions"].max_min_global_stage1(self.queue, (self.red_size * self.red_size,), (self.red_size,),
                                                               self.buffers[(0, 0)].data,
                                                               self.buffers["max_min"].data,
                                                               numpy.uint32(self.shape[0] * self.shape[1]))
        k2 = self.programs["reductions"].max_min_global_stage2(self.queue, (self.red_size,), (self.red_size,),
                                                               self.buffers["max_min"].data,
                                                               self.buffers["max"].data,
                                                               self.buffers["min"].data)
        if self.profile:
            self.events.append(("max_min_stage1", k1))
            self.events.append(("max_min_stage2", k2))
        evt = self.programs["preprocess"].normalizes(self.queue, self.procsize[0], self.wgsize[0],
                                               self.buffers[(0, 0)].data,
                                               self.buffers["min"].data,
                                               self.buffers["max"].data,
                                               self.buffers["255"].data,
                                               *self.scales[0])
        if self.profile:self.events.append(("normalize", evt))


        octSize = 1.0
        curSigma = 1.0 if par.DoubleImSize else 0.5
        octave = 0
        if par.InitSigma > curSigma:
            logger.debug("Bluring image to achieve std: %f", par.InitSigma)
            sigma = math.sqrt(par.InitSigma ** 2 - curSigma ** 2)
            self._gaussian_convolution(self.buffers[(0, 0)], self.buffers[(0, 0)], sigma, 0)
#        else:
#            pyopencl.enqueue_copy(self.queue, dest=self.buffers[(0, "G_1")].data, src=self.buffers["input"].data)

        for octave in range(self.octave_max):
            kp = self.one_octave(octave)
            print("in octave %i found %i kp" % (octave, kp.shape[0]))

            if kp.shape[0] > 0:
                keypoints.append(kp)
                total_size += kp.shape[0]

        ########################################################################
        # Merge keypoints in central memory
        ########################################################################
        output = numpy.zeros((total_size, 4), dtype=numpy.float32)
        last = 0
        for ds in keypoints:
            l = ds.shape[0]
            if l > 0:
                output[last:last + l] = ds
                last += l

        print("Execution time: %.3fms" % (1000 * (time.time() - t0)))
#        self.count_kp(output)
        return output

    def _gaussian_convolution(self, input_data, output_data, sigma, octave=0):
        """
        Calculate the gaussian convolution with precalculated kernels.

        Uses a temporary buffer
        """
        temp_data = self.buffers[(octave, "tmp") ]
        gaussian = self.buffers["gaussian_%s" % sigma]
        k1 = self.programs["convolution"].horizontal_convolution(self.queue, self.procsize[octave], self.wgsize[octave],
                                input_data.data, temp_data.data, gaussian.data, numpy.int32(gaussian.size), *self.scales[octave])
        k2 = self.programs["convolution"].vertical_convolution(self.queue, self.procsize[octave], self.wgsize[octave],
                                temp_data.data, output_data.data, gaussian.data, numpy.int32(gaussian.size), *self.scales[octave])

        if self.profile:
            self.events += [("Blur sigma %s octave %s" % (sigma, octave), k1), ("Blur sigma %s octave %s" % (sigma, octave), k2)]

    def one_octave(self, octave):
        """
        does all scales within an octave
        @param
        """
        prevSigma = par.InitSigma
        print("Calculating octave %i" % octave)
        wgsize = (32,)  # (max(self.wgsize[octave]),) #TODO: optimize
        kpsize32 = numpy.int32(self.kpsize)
        self._reset_keypoints()
        octsize = numpy.int32(2 ** octave)
        last_start = numpy.int32(0)
        for scale in range(par.Scales + 2):
            sigma = prevSigma * math.sqrt(self.sigmaRatio ** 2 - 1.0)
            print("Octave %i scale %s blur with sigma %s" % (octave, scale, sigma))

            ########################################################################
            # Calculate gaussian blur and DoG
            ########################################################################

            self._gaussian_convolution(self.buffers[(octave, scale)], self.buffers[(octave, scale + 1)], sigma, octave)
            prevSigma *= self.sigmaRatio
            evt = self.programs["algebra"].combine(self.queue, self.procsize[octave], self.wgsize[octave],
                                             self.buffers[(octave, scale + 1)].data, numpy.float32(-1.0),
                                             self.buffers[(octave, scale)].data, numpy.float32(+1.0),
                                             self.buffers[(octave, "DoGs")].data, numpy.int32(scale),
                                             *self.scales[octave])
            if self.profile:self.events.append(("DoG %s %s" % (octave, scale), evt))
        for scale in range(1, par.Scales + 1):
#                print("Before local_maxmin, cnt is %s %s %s" % (self.buffers["cnt"].get()[0], self.procsize[octave], self.wgsize[octave]))
                evt = self.programs["image"].local_maxmin(self.queue, self.procsize[octave], self.wgsize[octave],
                                                self.buffers[(octave, "DoGs")].data,  # __global float* DOGS,
                                                self.buffers["Kp_1"].data,  # __global keypoint* output,
                                                numpy.int32(par.BorderDist),  # int border_dist,
                                                numpy.float32(par.PeakThresh),  # float peak_thresh,
                                                octsize,  # int octsize,
                                                numpy.float32(par.EdgeThresh1),  # float EdgeThresh0,
                                                numpy.float32(par.EdgeThresh),  # float EdgeThresh,
                                                self.buffers["cnt"].data,  # __global int* counter,
                                                kpsize32,  # int nb_keypoints,
                                                numpy.int32(scale),  # int scale,
                                                *self.scales[octave])  # int width, int height)
                if self.profile:self.events.append(("local_maxmin %s %s" % (octave, scale), evt))
#                print("after local_max_min:")
#                print(self.buffers["Kp_1"].get()[:5])

#                self.debug_holes("After local_maxmin %s %s" % (octave, scale))
                procsize = calc_size((self.kpsize,), wgsize)
    #           Refine keypoints
                kp_counter = self.buffers["cnt"].get()[0]
                evt = self.programs["image"].interp_keypoint(self.queue, procsize, wgsize,
                                              self.buffers[(octave, "DoGs")].data,  # __global float* DOGS,
                                              self.buffers["Kp_1"].data,  # __global keypoint* keypoints,
                                              last_start,  # int start_keypoint,
                                              kp_counter,  # int end_keypoint,
                                              numpy.float32(par.PeakThresh),  # float peak_thresh,
                                              numpy.float32(par.InitSigma),  # float InitSigma,
                                              *self.scales[octave])  # int width, int height)
                if self.profile:self.events.append(("interp_keypoint %s %s" % (octave, scale), evt))

#                self.debug_holes("After interp_keypoint %s %s" % (octave, scale))
                newcnt = self.compact(last_start)
#                print("after compaction:")
#                print(self.buffers["Kp_1"].get()[:5])
#                self.debug_holes("After compact %s %s" % (octave, scale))

                # recycle buffers G_2 and tmp to store ori and grad
                ori = self.buffers[(octave, "ori")]
                grad = self.buffers[(octave, "tmp")]
                evt = self.programs["image"].compute_gradient_orientation(self.queue, self.procsize[octave], self.wgsize[octave],
                                   self.buffers[(octave, scale)].data,  # __global float* igray,
                                   grad.data,  # __global float *grad,
                                   ori.data,  # __global float *ori,
                                   *self.scales[octave])  # int width,int height
                if self.profile:self.events.append(("compute_gradient_orientation %s %s" % (octave, scale), evt))

    #           Orientation assignement: 1D kernel, rather heavy kernel
                if newcnt and newcnt > last_start:  # launch kernel only if needed
                    procsize = calc_size((int(newcnt),), wgsize)
                    print procsize, wgsize
                    evt = self.programs["image"].orientation_assignment(self.queue, procsize, wgsize,
                                          self.buffers["Kp_1"].data,  # __global keypoint* keypoints,
                                          grad.data,  # __global float* grad,
                                          ori.data,  # __global float* ori,
                                          self.buffers["cnt"].data,  # __global int* counter,
                                          octsize,  # int octsize,
                                          numpy.float32(par.OriSigma),  # float OriSigma, //WARNING: (1.5), it is not "InitSigma (=1.6)"
                                          kpsize32,  # int max of nb_keypoints,
                                          numpy.int32(last_start),  # int keypoints_start,
                                          newcnt,  # int keypoints_end,
                                          *self.scales[octave])  # int grad_width, int grad_height)
                    if self.profile:self.events.append(("orientation_assignment %s %s" % (octave, scale), evt))
#                self.debug_holes("After orientation %s %s" % (octave, scale))
                last_start = self.buffers["cnt"].get()[0]
        ########################################################################
        # Rescale all images to populate all octaves TODO: scale G3 -> G'0
        ########################################################################
        if octave < self.octave_max - 1:
             evt = self.programs["preprocess"].shrink(self.queue, self.procsize[octave + 1], self.wgsize[octave + 1],
                                                self.buffers[(octave, par.Scales)].data, self.buffers[(octave + 1, 0)].data,
                                                numpy.int32(2), numpy.int32(2), *self.scales[octave + 1])
             if self.profile:self.events.append(("shrink %s->%s" % (self.scales[octave], self.scales[octave + 1]), evt))

        return self.buffers["Kp_1"].get()[:last_start]

    def compact(self, start=numpy.int32(0)):
        """
        Compact the vector of keypoints starting from start

        @param start: start compacting at this adress. Before just copy
        @type start: numpy.int32
        """
        wgsize = (8,)  # (max(self.wgsize[0]),) #TODO: optimize
        kpsize32 = numpy.int32(self.kpsize)
        kp_counter = self.buffers["cnt"].get()[0]
        procsize = calc_size((self.kpsize,), wgsize)

        if kp_counter > 0.9 * self.kpsize:
               logger.warning("Keypoint counter overflow risk: counted %s / %s" % (kp_counter, self.kpsize))
        print("Compact %s -> %s / %s" % (start, kp_counter, self.kpsize))
        self.buffers["cnt"].set(numpy.array([start], dtype=numpy.int32))
        evt = self.programs["algebra"].compact(self.queue, procsize, wgsize,
                        self.buffers["Kp_1"].data,  # __global keypoint* keypoints,
                        self.buffers["Kp_2"].data,  # __global keypoint* output,
                        self.buffers["cnt"].data,  # __global int* counter,
                        start,  # int start,
                        kp_counter)  # int nbkeypoints
        if self.profile:self.events.append(("compact", evt))
        newcnt = self.buffers["cnt"].get()[0]
        print("After compaction, %i (-%i)" % (newcnt, kp_counter - newcnt))
        # swap keypoints:
        self.buffers["Kp_1"], self.buffers["Kp_2"] = self.buffers["Kp_2"], self.buffers["Kp_1"]
        self.buffers["Kp_2"].fill(-1, self.queue)
        return newcnt


    def _reset_keypoints(self):
        self.buffers["Kp_1"].fill(-1, self.queue)
        self.buffers["Kp_2"].fill(-1, self.queue)
        self.buffers["cnt"].fill(0, self.queue)

    def count_kp(self, output):
        kpt = 0
        for octave, data in enumerate(output):
            if output.shape[0] > 0:
                sum = (data[:, 1] != -1.0).sum()
                kpt += sum
                print("octave %i kp count %i/%i size %s ratio:%s" % (octave, sum, self.kpsize, self.scales[octave], 1000.0 * sum / self.scales[octave][1] / self.scales[octave][0]))
        print("Found total %i guess %s pixels per keypoint" % (kpt, self.shape[0] * self.shape[1] / kpt))
    def debug_holes(self, label=""):
        print("%s %s" % (label, numpy.where(self.buffers["Kp_1"].get()[:, 1] == -1)[0]))
    def log_profile(self):
<<<<<<< HEAD
        t = 0
=======
        t = 0.0
        orient = 0.0
>>>>>>> cdc8ed5b
        if self.profile:
            for e in self.events:
                if "__len__" in dir(e) and len(e) >= 2:
                    et = 1e-6 * (e[1].profile.end - e[1].profile.start)
                    print("%50s:\t%.3fms" % (e[0], et))
                    t += et
<<<<<<< HEAD
=======
                    if "orient" in e[0]:
                        orient += et
>>>>>>> cdc8ed5b
        print("_"*80)
        print("%50s:\t%.3fms" % ("Total execution time", t))
        print("%50s:\t%.3fms" % ("Total Orientation assignment", orient))
if __name__ == "__main__":
    # Prepare debugging
    import scipy.misc
    lena = scipy.lena()
    s = SiftPlan(template=lena)
    s.keypoints(lena)
<|MERGE_RESOLUTION|>--- conflicted
+++ resolved
@@ -70,11 +70,7 @@
     sigmaRatio = 2.0 ** (1.0 / par.Scales)
     PIX_PER_KP = 10  # pre_allocate buffers for keypoints
 
-<<<<<<< HEAD
-    def __init__(self, shape=None, dtype=None, devicetype="ALL", template=None, profile=False, device=None, PIX_PER_KP=None, max_workgroup_size=sys.maxint):
-=======
     def __init__(self, shape=None, dtype=None, devicetype="GPU", template=None, profile=False, device=None, PIX_PER_KP=None, max_workgroup_size=128):
->>>>>>> cdc8ed5b
         """
         Contructor of the class
         """
@@ -245,17 +241,6 @@
         size = kernel_size(sigma, True)
         wg_size = 2 ** int(math.ceil(math.log(size) / math.log(2)))
 
-<<<<<<< HEAD
-        ########################################################################
-        # We use PyOpenCL parallel sum here. No benchmarking available.
-        ########################################################################
-        sum_data = pyopencl.array.sum(gaussian_gpu, dtype=numpy.float32, queue=self.queue)
-        evt = self.programs["preprocess"].divide_cst(self.queue, (size,), (1,),
-                                              gaussian_gpu.data,  # __global     float     *data,
-                                              sum_data.data,  # const        float     sigma,
-                                              numpy.int32(size))  # const        int     SIZE
-        if self.profile: self.events.append(("divide_cst", evt))
-=======
         logger.debug("Allocating %s float for blur sigma: %s" % (size, sigma))
         if wg_size > self.max_workgroup_size:  # compute on CPU
             x = numpy.arange(size) - (size - 1.0) / 2.0
@@ -269,7 +254,6 @@
                                                 numpy.float32(sigma),  # const        float     sigma,
                                                 numpy.int32(size))  # const        int     SIZE
             if self.profile: self.events.append(("gaussian %s" % sigma, evt))
->>>>>>> cdc8ed5b
         self.buffers[name] = gaussian_gpu
 
 
@@ -583,23 +567,16 @@
     def debug_holes(self, label=""):
         print("%s %s" % (label, numpy.where(self.buffers["Kp_1"].get()[:, 1] == -1)[0]))
     def log_profile(self):
-<<<<<<< HEAD
-        t = 0
-=======
         t = 0.0
         orient = 0.0
->>>>>>> cdc8ed5b
         if self.profile:
             for e in self.events:
                 if "__len__" in dir(e) and len(e) >= 2:
                     et = 1e-6 * (e[1].profile.end - e[1].profile.start)
                     print("%50s:\t%.3fms" % (e[0], et))
                     t += et
-<<<<<<< HEAD
-=======
                     if "orient" in e[0]:
                         orient += et
->>>>>>> cdc8ed5b
         print("_"*80)
         print("%50s:\t%.3fms" % ("Total execution time", t))
         print("%50s:\t%.3fms" % ("Total Orientation assignment", orient))
