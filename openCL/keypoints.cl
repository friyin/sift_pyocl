/*

	Kernels for keypoints processing

	A *group of threads* handles one keypoint, for additional information is required in the keypoint neighborhood

	WARNING: local workgroup size must be at least 128 for orientation_assignment

*/

typedef float4 keypoint;
#define MIN(i,j) ( (i)<(j) ? (i):(j) )
#define MAX(i,j) ( (i)<(j) ? (j):(i) )
#ifndef WORKGROUP_SIZE
	#define WORKGROUP_SIZE 128
#endif





/**
 * \brief Compute a SIFT descriptor for each keypoint.
 *
 * Like in sift.cpp, keypoints are eventually cast to 1-byte integer, for memory sake.
 * However, calculations need to be on float, so we need a temporary descriptors vector in shared memory.
 *
 * In this kernel, we launch WG*nb_keypoints threads, so that one threads handles a 128-vector (grad and ori).
 * This enables to make coalescing global memory access for grad and ori.
 * The 128 vector "hist2" is finally send in a 36 vector "hist"
 *
 * @param keypoints: Pointer to global memory with current keypoints vector
 * @param descriptor: Pointer to global memory with the output SIFT descriptor, cast to uint8
 * @param tmp_descriptor: Pointer to shared memory with temporary computed float descriptors
 * @param grad: Pointer to global memory with gradient norm previously calculated
 * @param oril: Pointer to global memory with gradient orientation previously calculated
 * @param keypoints_start : index start for keypoints
 * @param keypoints_end: end index for keypoints
 * @param grad_width: integer number of columns of the gradient
 * @param grad_height: integer num of lines of the gradient


 WARNING: scale, row and col must not have been multiplied by octsize/octscale here !

-par.MagFactor = 3 //"1.5 sigma"
-OriSize  = 8 //number of bins in the local histogram
-par.IndexSigma  = 1.0

 TODO:
-(c,r,sigma) are not multiplied by octsize yet. It can be done in this kernel.
-memory optimization


Vertical keypoints (gid0) :
desc[128*gid0 + i] with i in range(0,128)

Horizontal keypoints (gid1) :
desc[W*i+gid0] with i in range(0,128) and W = keypoints_end-keypoints_start+1

 */
__kernel void orientation_assignment(
	__global keypoint* keypoints,
	__global float* grad,
	__global float* ori,
	__global int* counter,
	int octsize,
	float OriSigma, //WARNING: (1.5), it is not "InitSigma (=1.6)"
	int nb_keypoints,
	int keypoints_start,
	int keypoints_end,
	int grad_width,
	int grad_height)
{
	//int gid0 = (int) get_global_id(0);
	int lid0 = get_local_id(0);
	int groupid = get_group_id(0);
	keypoint k = keypoints[groupid];
	if (!(keypoints_start <= groupid && groupid < keypoints_end && k.s1 >=0.0f ))
		return;
<<<<<<< HEAD
	int	bin, prev, next;
	int old;
	float distsq, gval, angle, interp=0.0;
	float hist_prev,hist_curr,hist_next;
	__local float hist[36];
	__local float hist2[WORKGROUP_SIZE];
	__local int pos[WORKGROUP_SIZE];
=======
	int	bin, prev=0, next=0;
	int old;
	float distsq, gval, angle, interp=0.0;
	float hist_prev,hist_curr,hist_next;
	__local volatile float hist[36];
	__local volatile float hist2[WORKGROUP_SIZE];
	__local volatile int pos[WORKGROUP_SIZE];
>>>>>>> 3c5b4256
	//memset for "pos" and "hist2"
	pos[lid0] = -1;
	hist2[lid0] = 0.0f;

	//local memset
	if (lid0 < 36) hist[lid0]=0.0f;

	int	row = (int) (k.s1 + 0.5),
		col = (int) (k.s2 + 0.5);

	/* Look at pixels within 3 sigma around the point and sum their
	  Gaussian weighted gradient magnitudes into the histogram. */

	float sigma = OriSigma * k.s3;
	int	radius = (int) (sigma * 3.0);
	int rmin = MAX(0,row - radius);
	int cmin = MAX(0,col - radius);
	int rmax = MIN(row + radius,grad_height - 2);
	int cmax = MIN(col + radius,grad_width - 2);
	int i,j,r,c;
	for (r = rmin; r <= rmax; r++) {
		c = cmin + lid0;
<<<<<<< HEAD
=======
		pos[lid0] = -1;
		hist2[lid0] = 0.0f; //do not forget to memset before each re-use...
>>>>>>> 3c5b4256
		if (c <= cmax){
			gval = grad[r*grad_width+c];
			distsq = (r-k.s1)*(r-k.s1) + (c-k.s2)*(c-k.s2);

<<<<<<< HEAD
			if (gval > 0.0f  &&  distsq < ((float) (radius*radius)) + 0.5f) {
				// Ori is in range of -PI to PI.
				angle = ori[r*grad_width+c];
				bin = (int) (18.0f * (angle + M_PI_F ) *  M_1_PI_F);
				if (bin<0) bin+=36;
				else if (bin>35) bin-=36;
				hist2[lid0] = exp(- distsq / (2.0f*sigma*sigma)) * gval;
				pos[lid0] = bin;
			}
		}
		barrier(CLK_LOCAL_MEM_FENCE);

		//We do not have atomic operations on floats...

		if (lid0 == 0) {
			for (i=0; i < WORKGROUP_SIZE; i++) {
=======
			if (gval > 0.0f  &&  distsq < (radius*radius) + 0.5f) {
				// Ori is in range of -PI to PI.
				angle = ori[r*grad_width+c];
				bin = (int) (36 * (angle + M_PI_F + 0.001f) / (2.0f * M_PI_F)); //why this offset ?
				//bin = (int) (18.0f * (angle + M_PI_F ) *  M_1_PI_F);
				if (bin >= 0 && bin <= 36) {
					bin = MIN(bin, 35);
				//if (bin<0) bin+=36;
				//else if (bin>35) bin-=36;
					hist2[lid0] = exp(- distsq / (2.0f*sigma*sigma)) * gval;
					pos[lid0] = bin;
				}
			}
		}
		barrier(CLK_LOCAL_MEM_FENCE);
		//We do not have atomic operations on floats...
		if (lid0 == 0) {
			for (i=0; i < WORKGROUP_SIZE; i++)
>>>>>>> 3c5b4256
				if (pos[i] != -1) hist[pos[i]] += hist2[i];
		}
		barrier(CLK_LOCAL_MEM_FENCE);
	}
<<<<<<< HEAD





	// Apply smoothing 6 times for accurate Gaussian approximation.
	if (lid0<36){
		prev = (lid0 == 0 ? 35 : lid0 - 1);
		next = (lid0 == 35 ? 0 : lid0 + 1);
		hist2[lid0] = (hist[prev]+hist[lid0]+hist[next])/ 3.0f;
	}
	barrier(CLK_LOCAL_MEM_FENCE);
	if (lid0<36){
		prev = (lid0 == 0 ? 35 : lid0 - 1);
		next = (lid0 == 35 ? 0 : lid0 + 1);
		hist[lid0] = (hist2[prev]+hist2[lid0]+hist2[next])/ 3.0f;
	}
	barrier(CLK_LOCAL_MEM_FENCE);
	if (lid0<36){
		prev = (lid0 == 0 ? 35 : lid0 - 1);
		next = (lid0 == 35 ? 0 : lid0 + 1);
		hist2[lid0] = (hist[prev]+hist[lid0]+hist[next])/ 3.0f;
	}
	barrier(CLK_LOCAL_MEM_FENCE);
	if (lid0<36){
		prev = (lid0 == 0 ? 35 : lid0 - 1);
		next = (lid0 == 35 ? 0 : lid0 + 1);
		hist[lid0] = (hist2[prev]+hist2[lid0]+hist2[next])/ 3.0f;
	}
	barrier(CLK_LOCAL_MEM_FENCE);
	if (lid0<36){
		prev = (lid0 == 0 ? 35 : lid0 - 1);
		next = (lid0 == 35 ? 0 : lid0 + 1);
		hist2[lid0] = (hist[prev]+hist[lid0]+hist[next])/ 3.0f;
	}
	barrier(CLK_LOCAL_MEM_FENCE);
	if (lid0<36){
		prev = (lid0 == 0 ? 35 : lid0 - 1);
		next = (lid0 == 35 ? 0 : lid0 + 1);
		hist[lid0] = (hist2[prev]+hist2[lid0]+hist2[next])/ 3.0f;
	}
	barrier(CLK_LOCAL_MEM_FENCE);

	/* Find maximum value in histogram: Todo parallel max. */
	float maxval = 0.0f;
	int argmax = 0;
	//	Parallel reduction
	if (lid0<32){
		if (lid0+32<36){
			if (hist[lid0]>hist[lid0+32]){
				hist2[lid0]=hist[lid0];
				pos[lid0] = lid0;
			}else{
				hist2[lid0]=hist[lid0+32];
				pos[lid0] = lid0+32;
			}
		}else{
			hist2[lid0]=hist[lid0];
			pos[lid0] = lid0;
		}
	}
	barrier(CLK_LOCAL_MEM_FENCE);
	if (lid0<16){
		if (hist2[lid0+16]>hist2[lid0]){
			hist2[lid0]=hist2[lid0+16];
			pos[lid0] = pos[lid0+16];
		}
	}
	barrier(CLK_LOCAL_MEM_FENCE);
	if (lid0<8 ){
		if (hist2[lid0+ 8]>hist2[lid0]){
			hist2[lid0]=hist2[lid0+ 8];
			pos[lid0] = pos[lid0+ 8];
		}
	}
	barrier(CLK_LOCAL_MEM_FENCE);
	if (lid0<04){
		if (hist2[lid0+04]>hist2[lid0]){
			hist2[lid0]=hist2[lid0+04];
			pos[lid0] = pos[lid0+04];
		}
	}
	barrier(CLK_LOCAL_MEM_FENCE);
	if (lid0<02){
		if (hist2[lid0+02]>hist2[lid0]){
			hist2[lid0]=hist2[lid0+02];
			pos[lid0] = pos[lid0+02];
		}
	}
	barrier(CLK_LOCAL_MEM_FENCE);
	if (lid0==0){
		if (hist2[1]>hist2[0]){
			hist2[0]=hist2[1];
			pos[0] = pos[1];
		}

	//	This is not a broadcast of the result:
		argmax = pos[0];
		maxval = hist2[0];

	//		This maximum value in the histogram is defined as the orientation of our current keypoint
	//		NOTE: a "true" keypoint has his coordinates multiplied by "octsize" (cf. SIFT)
		prev = (argmax == 0 ? 35 : argmax - 1);
		next = (argmax == 35 ? 0 : argmax + 1);
		hist_prev = hist[prev];
	//	hist_curr = hist[lid0];
		hist_next = hist[next];

		if (maxval < 0.0f) {
			hist_prev = -hist_prev;
			maxval = -maxval;
			hist_next = -hist_next;
		}
		interp = 0.5f * (hist_prev - hist_next) / (hist_prev - 2.0f * maxval + hist_next);
		angle = (argmax + 0.5f + interp) / 18.0f;
		if (angle>=2)angle-=2;
		else if (angle<0)angle+=2;
=======
	
	
	
	
	/*
		Apply smoothing 6 times for accurate Gaussian approximation
	*/
	for (j=0; j<6; j++) {
		if (lid0 == 0) {
			hist2[0] = hist[0]; //save unmodified hist
			hist[0] = (hist[35] + hist[0] + hist[1]) / 3.0f;
		}
		barrier(CLK_LOCAL_MEM_FENCE);
		if (0 < lid0 && lid0 < 35) {
			hist2[lid0]=hist[lid0];
			hist[lid0] = (hist2[lid0-1] + hist[lid0] + hist[lid0+1]) / 3.0f;
		}
		barrier(CLK_LOCAL_MEM_FENCE);
		if (lid0 == 35) {
			hist[35] = (hist2[34] + hist[35] + hist[0]) / 3.0f;
		}
		barrier(CLK_LOCAL_MEM_FENCE);
	}

	
	
	/* Find maximum value in histogram */

	float maxval = 0.0f;
	int argmax = 0;
	//	Parallel reduction
	if (lid0<32){
		if (lid0+32<36){
			if (hist[lid0]>hist[lid0+32]){
				hist2[lid0]=hist[lid0];
				pos[lid0] = lid0;
			}else{
				hist2[lid0]=hist[lid0+32];
				pos[lid0] = lid0+32;
			}
		}else{
			hist2[lid0]=hist[lid0];
			pos[lid0] = lid0;
		}
	} //now we have hist2[0..32[ that takes [32..36[ into account
	barrier(CLK_LOCAL_MEM_FENCE);
	if (lid0<16){
		if (hist2[lid0+16]>hist2[lid0]){
			hist2[lid0]=hist2[lid0+16];
			pos[lid0] = pos[lid0+16];
		}
	}
	barrier(CLK_LOCAL_MEM_FENCE);
	if (lid0<8 ){
		if (hist2[lid0+ 8]>hist2[lid0]){
			hist2[lid0]=hist2[lid0+ 8];
			pos[lid0] = pos[lid0+ 8];
		}
	}
	barrier(CLK_LOCAL_MEM_FENCE);
	if (lid0<04){
		if (hist2[lid0+04]>hist2[lid0]){
			hist2[lid0]=hist2[lid0+04];
			pos[lid0] = pos[lid0+04];
		}
	}
	barrier(CLK_LOCAL_MEM_FENCE);
	if (lid0<02){
		if (hist2[lid0+02]>hist2[lid0]){
			hist2[lid0]=hist2[lid0+02];
			pos[lid0] = pos[lid0+02];
		}
	}
	barrier(CLK_LOCAL_MEM_FENCE);
	if (lid0==0){
		if (hist2[1]>hist2[0]){
			hist2[0]=hist2[1];
			pos[0] = pos[1];
		}		
		argmax = pos[0];
		maxval = hist2[0];
		
		
	/*
		This maximum value in the histogram is defined as the orientation of our current keypoint
		NOTE: a "true" keypoint has his coordinates multiplied by "octsize" (cf. SIFT)
	*/	
		prev = (argmax == 0 ? 35 : argmax - 1);
		next = (argmax == 35 ? 0 : argmax + 1);
		hist_prev = hist[prev];
		hist_next = hist[next];
		/* //values are positive...
		if (maxval < 0.0f) {
			hist_prev = -hist_prev; //do not directly use hist[prev] which is shared
			maxval = -maxval;
			hist_next = -hist_next;
		}
		*/
		interp = 0.5f * (hist_prev - hist_next) / (hist_prev - 2.0f * maxval + hist_next);
		angle = 2.0f * M_PI_F * (argmax + 0.5f + interp) / 36 - M_PI_F;

>>>>>>> 3c5b4256

		k.s0 = k.s2 *octsize; //c
		k.s1 = k.s1 *octsize; //r
		k.s2 = k.s3 *octsize; //sigma
<<<<<<< HEAD
		k.s3 = (angle - 1.0f) * M_PI_F;	   	  //angle
		keypoints[groupid] = k;
	}
//		An orientation is now assigned to our current keypoint.
//		We can create new keypoints of same (x,y,sigma) but a different angle.
//		For every local peak in histogram, every peak of value >= 80% of maxval generates a new keypoint
	barrier(CLK_LOCAL_MEM_FENCE);
	k = keypoints[groupid] ;
	//	Now broadcast the result:
	argmax = pos[0];
	maxval = hist2[0];

	if (lid0<36){
		prev = (lid0 == 0 ? 35 : lid0 - 1);
		next = (lid0 == 35 ? 0 : lid0 + 1);
		hist_prev = hist[prev];
		hist_curr = hist[lid0];
		hist_next = hist[next];
		if (hist_curr > hist_prev  &&  hist_curr > hist_next && hist_curr >= 0.8f * maxval && lid0 != argmax) {
			/* Use parabolic fit to interpolate peak location from 3 samples. Set angle in range -PI to PI. */
=======
		k.s3 = angle; 		  //angle
		keypoints[groupid] = k;
		
		pos[0] = argmax;
		hist2[0] = maxval;
		hist2[1] = k.s0; hist2[2] = k.s1; hist2[3] = k.s2; hist2[4] = k.s3; //to avoid central memory access below
	}
	barrier(CLK_LOCAL_MEM_FENCE);
	//sync all threads for these values
	k = (float4) (hist2[1], hist2[2], hist2[3], hist2[4]);
	argmax = pos[0];
	maxval = hist2[0];
	
	/*
		An orientation is now assigned to our current keypoint.
		We can create new keypoints of same (x,y,sigma) but a different angle.
		For every local peak in histogram, every peak of value >= 80% of maxval generates a new keypoint
	*/

	if (lid0 < 36 && lid0 != argmax) {
		i = lid0;
		prev = (i == 0 ? 35 : i - 1);
		next = (i == 35 ? 0 : i + 1);
		hist_prev = hist[prev];
		hist_curr = hist[i];
		hist_next = hist[next];
		if (hist_curr > hist_prev  &&  hist_curr > hist_next && hist_curr >= 0.8f * maxval) {
		/* Use parabolic fit to interpolate peak location from 3 samples. */
		/* //all values are positive...
>>>>>>> 3c5b4256
			if (hist_curr < 0.0f) {
				hist_prev = -hist_prev;
				hist_curr = -hist_curr;
				hist_next = -hist_next;
			}
<<<<<<< HEAD
			if (hist_curr >= hist_prev  &&  hist_curr >= hist_next)
				interp = 0.5f * (hist_prev - hist_next) / (hist_prev - 2.0f * hist_curr + hist_next);

			angle = (lid0 + 0.5f + interp) / 18.0f;
			if (angle>=2)angle-=2;
			else if (angle<0)angle+=2;
				k.s3 = (angle-1.0f)*M_PI_F;
				old  = atomic_inc(counter);
				if (old < nb_keypoints)
					keypoints[old] = k;
		} //end "val >= 80%*maxval"
	} //end loop in histogram
=======
		*/
			interp = 0.5f * (hist_prev - hist_next) / (hist_prev - 2.0f * hist_curr + hist_next);
			angle = (i + 0.5f + interp) / 18.0f;
			if (angle >= 0  &&  angle <= 2) {
				k.s3 = (angle-1.0f)*M_PI_F;
				old  = atomic_inc(counter);
				if (old < nb_keypoints) keypoints[old] = k;
			}
		} //end "val >= 80%*maxval"
	}
>>>>>>> 3c5b4256
}








__kernel void descriptor(
	__global keypoint* keypoints,
	__global unsigned char *descriptors,
	__global float* grad,
	__global float* orim,
	int octsize,
	int keypoints_start,
	int keypoints_end,
	int grad_width,
	int grad_height)
{

	int gid0 = (int) get_global_id(0);
	if (keypoints_start <= gid0 && gid0 < keypoints_end) {

		keypoint k = keypoints[gid0];
		if (k.s1 != -1.0f) {

		/* Add features to vec obtained from sampling the grad and ori images
		   for a particular scale.  Location of key is (scale,row,col) with respect
		   to images at this scale.  We examine each pixel within a circular
		   region containing the keypoint, and distribute the gradient for that
		   pixel into the appropriate bins of the index array.
		*/
			int i,j;
			/*
				Local memory memset
			*/
			

			float rx, cx;
			int	irow = (int) (k.s1 + 0.5f), icol = (int) (k.s0 + 0.5f);
			float sine = sin(k.s3), cosine = cos(k.s3);

			/* The spacing of index samples in terms of pixels at this scale. */
			float spacing = k.s2 * 3;

			/* Radius of index sample region must extend to diagonal corner of
			index patch plus half sample for interpolation. */
			int iradius = (int) ((1.414f * spacing * 2.5f) + 0.5f);

			/* Examine all points from the gradient image that could lie within the index square. */

			for (i = -iradius; i <= iradius; i++) {
				for (j = -iradius; j <= iradius; j++) {

					/* Makes a rotation of -angle to achieve invariance to rotation */
					 rx = ((cosine * i - sine * j) - (k.s1 - irow)) / spacing + 1.5f;
					 cx = ((sine * i + cosine * j) - (k.s0 - icol)) / spacing + 1.5f;

					 /* Compute location of sample in terms of real-valued index array
					 coordinates.  Subtract 0.5 so that rx of 1.0 means to put full
					 weight on index[1] (e.g., when rpos is 0 and 4 is 3. */

					/* Test whether this sample falls within boundary of index patch. */ //FIXME: cast to int for comparison
					if (rx > -1.0f && rx < 4.0f && cx > -1.0f && cx < 4.0f
						 && (irow +i) >= 0  && (irow +i) < grad_height && (icol+j) >= 0 && (icol+j) < grad_width) {

						/* Compute Gaussian weight for sample, as function of radial distance
				 		  from center.  Sigma is relative to half-width of index. */
						float mag = grad[(int)(icol+j) + (int)(irow+i)*grad_width]
									 * exp(- 0.125f*((rx - 1.5f) * (rx - 1.5f) + (cx - 1.5f) * (cx - 1.5f)) );

						/* Subtract keypoint orientation to give ori relative to keypoint. */
						float ori = orim[(int)(icol+j)+(int)(irow+i)*grad_width] -  k.s3;

						/* Put orientation in range [0, 2*PI]. */
						while (ori > 2.0f*M_PI_F) ori -= 2.0f*M_PI_F;
						while (ori < 0.0f) ori += 2.0f*M_PI_F;

						/* Increment the appropriate locations in the index to incorporate
	  					 this image sample.  The location of the sample in the index is (rx,cx). */
						int	orr, rindex, cindex, oindex;
						float	rweight, cweight;

						float oval = 4.0f*ori*M_1_PI_F; //8ori/(2pi)

						int	ri = (int)((rx >= 0.0f) ? rx : rx - 1.0f),
							ci = (int)((cx >= 0.0f) ? cx : cx - 1.0f),
							oi = (int)((oval >= 0.0f) ? oval : oval - 1.0f);

						float rfrac = rx - ri,			// Fractional part of location.
							cfrac = cx - ci,
							ofrac = oval - oi;
						/*
						//alternative in OpenCL :
						int ri,ci,oi;
						float	rfrac = fract(rx,&ri),
								cfrac = fract(cx,&ci),
								ofrac = fract(oval,&oi);
						*/
						if (ri >= -1  &&  ri < 4  && oi >=  0  &&  oi <= 8  && rfrac >= 0.0f  &&  rfrac <= 1.0f) {

						/* Put appropriate fraction in each of 8 buckets around this point
							in the (row,col,ori) dimensions.
							 */
							for (int r = 0; r < 2; r++) {
								rindex = ri + r;
								if (rindex >=0 && rindex < 4) {
									rweight = mag * ((r == 0) ? 1.0f - rfrac : rfrac);

									for (int c = 0; c < 2; c++) {
										cindex = ci + c;
										if (cindex >=0 && cindex < 4) {
											cweight = rweight * ((c == 0) ? 1.0f - cfrac : cfrac);
											for (orr = 0; orr < 2; orr++) {
												oindex = oi + orr;
												if (oindex >= 8) {  /* Orientation wraps around at PI. */
													oindex = 0;
												}
												/*
													we want descriptors([rindex][cindex][oindex])[gid0]
														rindex in [0,3]
													 	cindex in [0,3]
													 	oindex in [0,7]
													so	rindex*4 + cindex is in [0,15]
														i = (rindex*4+cindex)*8 + oindex is in [0,127]
													finally : descriptors[128*gid0+i]
														with a vertical representation
												*/

												tmp_descriptors[128*gid0+(rindex*4 + cindex)*8+oindex]
													+= (cweight * ((orr == 0) ? 1.0f - ofrac : ofrac));



											} //end for
										} //end "valid cindex"
									}
								} //end "valid rindex"
							}
						}
					} //end "sample in boundaries"
				} //end "j loop"
			} //end "i loop"



			/*
				At this point, we have a descriptor associated with our keypoint.
				We have to normalize it, then cast to 1-byte integer
			*/


			// Normalization
			float norm = 0;
			for (i = 0; i < 128; i++)
				norm+=pow(tmp_descriptors[128*gid0+i],2); //warning: not the same as C "pow"
			norm = rsqrt(norm); //norm = 1.0f/sqrt(norm); //half_rsqrt to speed-up
			for (i = 0; i < 128; i++)
				tmp_descriptors[128*gid0+i] *= norm;


			//Threshold to 0.2 of the norm, for invariance to illumination
			bool changed = false;
			norm = 0;
			for (i = 0; i < 128; i++) {
				if (tmp_descriptors[128*gid0+i] > 0.2f) {
					tmp_descriptors[128*gid0+i] = 0.2f;
					changed = true;
				}
				norm += pow(tmp_descriptors[128*gid0+i],2);
			}

			//if values have been changed, we have to normalize again...
			if (changed) {
				norm = rsqrt(norm);
				for (i = 0; i < 128; i++)
					tmp_descriptors[128*gid0+i] *= norm;
			}

			//finally, cast to integer
			//store to global memory : tmp_descriptor[i][gid0] --> descriptors[i][gid0]
			for (i = 0; i < 128; i++) {
				descriptors[128*gid0+i]
					= (unsigned char) MIN(255,(unsigned char)(512.0f*tmp_descriptors[128*gid0+i]));
					//= (unsigned char) tmp_descriptors[128*gid0+i];
			}


		} //end "valid keypoint"
	} //end "in the keypoints"
}


<|MERGE_RESOLUTION|>--- conflicted
+++ resolved
@@ -77,15 +77,6 @@
 	keypoint k = keypoints[groupid];
 	if (!(keypoints_start <= groupid && groupid < keypoints_end && k.s1 >=0.0f ))
 		return;
-<<<<<<< HEAD
-	int	bin, prev, next;
-	int old;
-	float distsq, gval, angle, interp=0.0;
-	float hist_prev,hist_curr,hist_next;
-	__local float hist[36];
-	__local float hist2[WORKGROUP_SIZE];
-	__local int pos[WORKGROUP_SIZE];
-=======
 	int	bin, prev=0, next=0;
 	int old;
 	float distsq, gval, angle, interp=0.0;
@@ -93,7 +84,8 @@
 	__local volatile float hist[36];
 	__local volatile float hist2[WORKGROUP_SIZE];
 	__local volatile int pos[WORKGROUP_SIZE];
->>>>>>> 3c5b4256
+	float ONE_3 = 1.0f/3.0f;
+	float ONE_18 = 1.0f/18.0f;
 	//memset for "pos" and "hist2"
 	pos[lid0] = -1;
 	hist2[lid0] = 0.0f;
@@ -116,33 +108,11 @@
 	int i,j,r,c;
 	for (r = rmin; r <= rmax; r++) {
 		c = cmin + lid0;
-<<<<<<< HEAD
-=======
 		pos[lid0] = -1;
 		hist2[lid0] = 0.0f; //do not forget to memset before each re-use...
->>>>>>> 3c5b4256
 		if (c <= cmax){
 			gval = grad[r*grad_width+c];
 			distsq = (r-k.s1)*(r-k.s1) + (c-k.s2)*(c-k.s2);
-
-<<<<<<< HEAD
-			if (gval > 0.0f  &&  distsq < ((float) (radius*radius)) + 0.5f) {
-				// Ori is in range of -PI to PI.
-				angle = ori[r*grad_width+c];
-				bin = (int) (18.0f * (angle + M_PI_F ) *  M_1_PI_F);
-				if (bin<0) bin+=36;
-				else if (bin>35) bin-=36;
-				hist2[lid0] = exp(- distsq / (2.0f*sigma*sigma)) * gval;
-				pos[lid0] = bin;
-			}
-		}
-		barrier(CLK_LOCAL_MEM_FENCE);
-
-		//We do not have atomic operations on floats...
-
-		if (lid0 == 0) {
-			for (i=0; i < WORKGROUP_SIZE; i++) {
-=======
 			if (gval > 0.0f  &&  distsq < (radius*radius) + 0.5f) {
 				// Ori is in range of -PI to PI.
 				angle = ori[r*grad_width+c];
@@ -161,56 +131,69 @@
 		//We do not have atomic operations on floats...
 		if (lid0 == 0) {
 			for (i=0; i < WORKGROUP_SIZE; i++)
->>>>>>> 3c5b4256
 				if (pos[i] != -1) hist[pos[i]] += hist2[i];
 		}
 		barrier(CLK_LOCAL_MEM_FENCE);
 	}
-<<<<<<< HEAD
-
-
-
-
-
-	// Apply smoothing 6 times for accurate Gaussian approximation.
-	if (lid0<36){
-		prev = (lid0 == 0 ? 35 : lid0 - 1);
-		next = (lid0 == 35 ? 0 : lid0 + 1);
-		hist2[lid0] = (hist[prev]+hist[lid0]+hist[next])/ 3.0f;
-	}
-	barrier(CLK_LOCAL_MEM_FENCE);
-	if (lid0<36){
-		prev = (lid0 == 0 ? 35 : lid0 - 1);
-		next = (lid0 == 35 ? 0 : lid0 + 1);
-		hist[lid0] = (hist2[prev]+hist2[lid0]+hist2[next])/ 3.0f;
-	}
-	barrier(CLK_LOCAL_MEM_FENCE);
-	if (lid0<36){
-		prev = (lid0 == 0 ? 35 : lid0 - 1);
-		next = (lid0 == 35 ? 0 : lid0 + 1);
-		hist2[lid0] = (hist[prev]+hist[lid0]+hist[next])/ 3.0f;
-	}
-	barrier(CLK_LOCAL_MEM_FENCE);
-	if (lid0<36){
-		prev = (lid0 == 0 ? 35 : lid0 - 1);
-		next = (lid0 == 35 ? 0 : lid0 + 1);
-		hist[lid0] = (hist2[prev]+hist2[lid0]+hist2[next])/ 3.0f;
-	}
-	barrier(CLK_LOCAL_MEM_FENCE);
-	if (lid0<36){
-		prev = (lid0 == 0 ? 35 : lid0 - 1);
-		next = (lid0 == 35 ? 0 : lid0 + 1);
-		hist2[lid0] = (hist[prev]+hist[lid0]+hist[next])/ 3.0f;
-	}
-	barrier(CLK_LOCAL_MEM_FENCE);
-	if (lid0<36){
-		prev = (lid0 == 0 ? 35 : lid0 - 1);
-		next = (lid0 == 35 ? 0 : lid0 + 1);
-		hist[lid0] = (hist2[prev]+hist2[lid0]+hist2[next])/ 3.0f;
-	}
-	barrier(CLK_LOCAL_MEM_FENCE);
-
-	/* Find maximum value in histogram: Todo parallel max. */
+
+
+
+	/*
+		Apply smoothing 6 times for accurate Gaussian approximation
+	*/
+/*
+	for (j=0; j<6; j++) {
+		if (lid0 == 0) {
+			hist2[0] = hist[0]; //save unmodified hist
+			hist[0] = (hist[35] + hist[0] + hist[1]) * ONE_3;
+		}
+		barrier(CLK_LOCAL_MEM_FENCE);
+		if (0 < lid0 && lid0 < 35) {
+			hist2[lid0]=hist[lid0];
+			hist[lid0] = (hist2[lid0-1] + hist[lid0] + hist[lid0+1]) * ONE_3;
+		}
+		barrier(CLK_LOCAL_MEM_FENCE);
+		if (lid0 == 35) {
+			hist[35] = (hist2[34] + hist[35] + hist[0]) * ONE_3;
+		}
+		barrier(CLK_LOCAL_MEM_FENCE);
+	}
+*/
+
+
+	for (j=0; j<3; j++) {
+		if (lid0 == 0) {
+			hist2[0] = (hist[35] + hist[0] + hist[1]) * ONE_3;
+		}
+		barrier(CLK_LOCAL_MEM_FENCE);
+		if (0 < lid0 && lid0 < 35) {
+			hist2[lid0] = (hist[lid0-1] + hist[lid0] + hist[lid0+1]) * ONE_3;
+		}
+		barrier(CLK_LOCAL_MEM_FENCE);
+
+		if (lid0 == 35) {
+			hist2[35] = (hist[34] + hist[35] + hist[0]) * ONE_3;
+		}
+		barrier(CLK_LOCAL_MEM_FENCE);
+		if (lid0 == 0) {
+			hist[0] = (hist2[35] + hist2[0] + hist2[1]) * ONE_3;
+		}
+		barrier(CLK_LOCAL_MEM_FENCE);
+		if (0 < lid0 && lid0 < 35) {
+			hist[lid0] = (hist2[lid0-1] + hist2[lid0] + hist2[lid0+1]) * ONE_3;
+		}
+		barrier(CLK_LOCAL_MEM_FENCE);
+		if (lid0 == 35) {
+			hist[35] = (hist2[34] + hist2[35] + hist2[0]) * ONE_3;
+		}
+		barrier(CLK_LOCAL_MEM_FENCE);
+	}
+
+
+
+
+	/* Find maximum value in histogram */
+
 	float maxval = 0.0f;
 	int argmax = 0;
 	//	Parallel reduction
@@ -227,108 +210,6 @@
 			hist2[lid0]=hist[lid0];
 			pos[lid0] = lid0;
 		}
-	}
-	barrier(CLK_LOCAL_MEM_FENCE);
-	if (lid0<16){
-		if (hist2[lid0+16]>hist2[lid0]){
-			hist2[lid0]=hist2[lid0+16];
-			pos[lid0] = pos[lid0+16];
-		}
-	}
-	barrier(CLK_LOCAL_MEM_FENCE);
-	if (lid0<8 ){
-		if (hist2[lid0+ 8]>hist2[lid0]){
-			hist2[lid0]=hist2[lid0+ 8];
-			pos[lid0] = pos[lid0+ 8];
-		}
-	}
-	barrier(CLK_LOCAL_MEM_FENCE);
-	if (lid0<04){
-		if (hist2[lid0+04]>hist2[lid0]){
-			hist2[lid0]=hist2[lid0+04];
-			pos[lid0] = pos[lid0+04];
-		}
-	}
-	barrier(CLK_LOCAL_MEM_FENCE);
-	if (lid0<02){
-		if (hist2[lid0+02]>hist2[lid0]){
-			hist2[lid0]=hist2[lid0+02];
-			pos[lid0] = pos[lid0+02];
-		}
-	}
-	barrier(CLK_LOCAL_MEM_FENCE);
-	if (lid0==0){
-		if (hist2[1]>hist2[0]){
-			hist2[0]=hist2[1];
-			pos[0] = pos[1];
-		}
-
-	//	This is not a broadcast of the result:
-		argmax = pos[0];
-		maxval = hist2[0];
-
-	//		This maximum value in the histogram is defined as the orientation of our current keypoint
-	//		NOTE: a "true" keypoint has his coordinates multiplied by "octsize" (cf. SIFT)
-		prev = (argmax == 0 ? 35 : argmax - 1);
-		next = (argmax == 35 ? 0 : argmax + 1);
-		hist_prev = hist[prev];
-	//	hist_curr = hist[lid0];
-		hist_next = hist[next];
-
-		if (maxval < 0.0f) {
-			hist_prev = -hist_prev;
-			maxval = -maxval;
-			hist_next = -hist_next;
-		}
-		interp = 0.5f * (hist_prev - hist_next) / (hist_prev - 2.0f * maxval + hist_next);
-		angle = (argmax + 0.5f + interp) / 18.0f;
-		if (angle>=2)angle-=2;
-		else if (angle<0)angle+=2;
-=======
-	
-	
-	
-	
-	/*
-		Apply smoothing 6 times for accurate Gaussian approximation
-	*/
-	for (j=0; j<6; j++) {
-		if (lid0 == 0) {
-			hist2[0] = hist[0]; //save unmodified hist
-			hist[0] = (hist[35] + hist[0] + hist[1]) / 3.0f;
-		}
-		barrier(CLK_LOCAL_MEM_FENCE);
-		if (0 < lid0 && lid0 < 35) {
-			hist2[lid0]=hist[lid0];
-			hist[lid0] = (hist2[lid0-1] + hist[lid0] + hist[lid0+1]) / 3.0f;
-		}
-		barrier(CLK_LOCAL_MEM_FENCE);
-		if (lid0 == 35) {
-			hist[35] = (hist2[34] + hist[35] + hist[0]) / 3.0f;
-		}
-		barrier(CLK_LOCAL_MEM_FENCE);
-	}
-
-	
-	
-	/* Find maximum value in histogram */
-
-	float maxval = 0.0f;
-	int argmax = 0;
-	//	Parallel reduction
-	if (lid0<32){
-		if (lid0+32<36){
-			if (hist[lid0]>hist[lid0+32]){
-				hist2[lid0]=hist[lid0];
-				pos[lid0] = lid0;
-			}else{
-				hist2[lid0]=hist[lid0+32];
-				pos[lid0] = lid0+32;
-			}
-		}else{
-			hist2[lid0]=hist[lid0];
-			pos[lid0] = lid0;
-		}
 	} //now we have hist2[0..32[ that takes [32..36[ into account
 	barrier(CLK_LOCAL_MEM_FENCE);
 	if (lid0<16){
@@ -363,15 +244,15 @@
 		if (hist2[1]>hist2[0]){
 			hist2[0]=hist2[1];
 			pos[0] = pos[1];
-		}		
+		}
 		argmax = pos[0];
 		maxval = hist2[0];
-		
-		
+
+
 	/*
 		This maximum value in the histogram is defined as the orientation of our current keypoint
 		NOTE: a "true" keypoint has his coordinates multiplied by "octsize" (cf. SIFT)
-	*/	
+	*/
 		prev = (argmax == 0 ? 35 : argmax - 1);
 		next = (argmax == 35 ? 0 : argmax + 1);
 		hist_prev = hist[prev];
@@ -384,48 +265,26 @@
 		}
 		*/
 		interp = 0.5f * (hist_prev - hist_next) / (hist_prev - 2.0f * maxval + hist_next);
-		angle = 2.0f * M_PI_F * (argmax + 0.5f + interp) / 36 - M_PI_F;
-
->>>>>>> 3c5b4256
-
-		k.s0 = k.s2 *octsize; //c
-		k.s1 = k.s1 *octsize; //r
-		k.s2 = k.s3 *octsize; //sigma
-<<<<<<< HEAD
-		k.s3 = (angle - 1.0f) * M_PI_F;	   	  //angle
+		angle = (argmax + 0.5f + interp) * ONE_18;
+		if (angle<0.0f) angle+=2;
+		else if (angle>2) angle-=2;
+
+
+		k.s0 = k.s2 *octsize; 			//c
+		k.s1 = k.s1 *octsize; 			//r
+		k.s2 = k.s3 *octsize; 			//sigma
+		k.s3 = (angle-1.0f)*M_PI_F; 	//angle
 		keypoints[groupid] = k;
-	}
-//		An orientation is now assigned to our current keypoint.
-//		We can create new keypoints of same (x,y,sigma) but a different angle.
-//		For every local peak in histogram, every peak of value >= 80% of maxval generates a new keypoint
-	barrier(CLK_LOCAL_MEM_FENCE);
-	k = keypoints[groupid] ;
-	//	Now broadcast the result:
-	argmax = pos[0];
-	maxval = hist2[0];
-
-	if (lid0<36){
-		prev = (lid0 == 0 ? 35 : lid0 - 1);
-		next = (lid0 == 35 ? 0 : lid0 + 1);
-		hist_prev = hist[prev];
-		hist_curr = hist[lid0];
-		hist_next = hist[next];
-		if (hist_curr > hist_prev  &&  hist_curr > hist_next && hist_curr >= 0.8f * maxval && lid0 != argmax) {
-			/* Use parabolic fit to interpolate peak location from 3 samples. Set angle in range -PI to PI. */
-=======
-		k.s3 = angle; 		  //angle
-		keypoints[groupid] = k;
-		
 		pos[0] = argmax;
 		hist2[0] = maxval;
 		hist2[1] = k.s0; hist2[2] = k.s1; hist2[3] = k.s2; hist2[4] = k.s3; //to avoid central memory access below
 	}
 	barrier(CLK_LOCAL_MEM_FENCE);
-	//sync all threads for these values
+	//broadcast these values to all threads
 	k = (float4) (hist2[1], hist2[2], hist2[3], hist2[4]);
 	argmax = pos[0];
 	maxval = hist2[0];
-	
+
 	/*
 		An orientation is now assigned to our current keypoint.
 		We can create new keypoints of same (x,y,sigma) but a different angle.
@@ -442,37 +301,21 @@
 		if (hist_curr > hist_prev  &&  hist_curr > hist_next && hist_curr >= 0.8f * maxval) {
 		/* Use parabolic fit to interpolate peak location from 3 samples. */
 		/* //all values are positive...
->>>>>>> 3c5b4256
 			if (hist_curr < 0.0f) {
 				hist_prev = -hist_prev;
 				hist_curr = -hist_curr;
 				hist_next = -hist_next;
 			}
-<<<<<<< HEAD
-			if (hist_curr >= hist_prev  &&  hist_curr >= hist_next)
-				interp = 0.5f * (hist_prev - hist_next) / (hist_prev - 2.0f * hist_curr + hist_next);
-
-			angle = (lid0 + 0.5f + interp) / 18.0f;
-			if (angle>=2)angle-=2;
-			else if (angle<0)angle+=2;
-				k.s3 = (angle-1.0f)*M_PI_F;
-				old  = atomic_inc(counter);
-				if (old < nb_keypoints)
-					keypoints[old] = k;
-		} //end "val >= 80%*maxval"
-	} //end loop in histogram
-=======
 		*/
 			interp = 0.5f * (hist_prev - hist_next) / (hist_prev - 2.0f * hist_curr + hist_next);
-			angle = (i + 0.5f + interp) / 18.0f;
-			if (angle >= 0  &&  angle <= 2) {
-				k.s3 = (angle-1.0f)*M_PI_F;
-				old  = atomic_inc(counter);
-				if (old < nb_keypoints) keypoints[old] = k;
-			}
+			angle = (i + 0.5f + interp) * ONE_18;
+			if (angle<0.0f) angle+=2;
+			else if (angle>2) angle-=2;
+			k.s3 = (angle-1.0f)*M_PI_F;
+			old  = atomic_inc(counter);
+			if (old < nb_keypoints) keypoints[old] = k;
 		} //end "val >= 80%*maxval"
 	}
->>>>>>> 3c5b4256
 }
 
 
@@ -493,7 +336,7 @@
 	int grad_width,
 	int grad_height)
 {
-
+	__local float tmp_descriptors[128];
 	int gid0 = (int) get_global_id(0);
 	if (keypoints_start <= gid0 && gid0 < keypoints_end) {
 
@@ -510,7 +353,7 @@
 			/*
 				Local memory memset
 			*/
-			
+
 
 			float rx, cx;
 			int	irow = (int) (k.s1 + 0.5f), icol = (int) (k.s0 + 0.5f);
@@ -629,7 +472,7 @@
 			// Normalization
 			float norm = 0;
 			for (i = 0; i < 128; i++)
-				norm+=pow(tmp_descriptors[128*gid0+i],2); //warning: not the same as C "pow"
+				norm+=pow(tmp_descriptors[128*gid0+i],2.0f); //warning: not the same as C "pow"
 			norm = rsqrt(norm); //norm = 1.0f/sqrt(norm); //half_rsqrt to speed-up
 			for (i = 0; i < 128; i++)
 				tmp_descriptors[128*gid0+i] *= norm;
@@ -643,7 +486,7 @@
 					tmp_descriptors[128*gid0+i] = 0.2f;
 					changed = true;
 				}
-				norm += pow(tmp_descriptors[128*gid0+i],2);
+				norm += pow(tmp_descriptors[128*gid0+i],2.0f);
 			}
 
 			//if values have been changed, we have to normalize again...
