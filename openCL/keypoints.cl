--- conflicted
+++ resolved
@@ -383,18 +383,6 @@
 	float sine = sin((float) angle), cosine = cos((float) angle);
 	float spacing = k.s2/octsize * 3.0f;
 	int radius = (int) ((1.414f * spacing * 2.5f) + 0.5f);
-<<<<<<< HEAD
-
-	int imin = -64 +32*lid0,
-		jmin = -64 +32*lid1;
-	int imax = imin+32,
-		jmax = jmin+32;
-
-	//memset
-	histogram[lid] = 0.0f;
-	for (i=0; i < 8; i++) hist2[lid*8+i] = 0.0f;
-
-=======
 	
 	int imin = -64 +16*lid0,
 		jmin = -64 +16*lid1;
@@ -405,8 +393,6 @@
 	for (i=0; i < 2; i++) hist2[i*512+lid] = 0.0f;
 	if (lid < 128)
 		histogram[lid] = 0.0f;
-	
->>>>>>> dd24b870
 	for (i=imin; i < imax; i++) {
 		for (j2=jmin/8; j2 < jmax/8; j2++) {
 			j=j2*8+lid2;			
@@ -476,15 +462,10 @@
 
 
 	barrier(CLK_LOCAL_MEM_FENCE);
-<<<<<<< HEAD
-	histogram[lid]
-		+= hist2[lid*8]+hist2[lid*8+1]+hist2[lid*8+2]+hist2[lid*8+3]+hist2[lid*8+4]+hist2[lid*8+5]+hist2[lid*8+6]+hist2[lid*8+7];
-=======
 	if (lid < 128)
 		histogram[lid] 
 			+= hist2[lid*8]+hist2[lid*8+1]+hist2[lid*8+2]+hist2[lid*8+3]
 			+hist2[lid*8+4]+hist2[lid*8+5]+hist2[lid*8+6]+hist2[lid*8+7];
->>>>>>> dd24b870
 
 	barrier(CLK_LOCAL_MEM_FENCE);
 
@@ -525,41 +506,6 @@
 	if (lid == 0) hist2[0] = rsqrt(hist2[1]+hist2[0]);
 	barrier(CLK_LOCAL_MEM_FENCE);
 	//now we have hist2[0] = 1/sqrt(sum(hist[i]^2))
-<<<<<<< HEAD
-
-	histogram[lid] *= hist2[0];
-
-	//Threshold to 0.2 of the norm, for invariance to illumination
-	__local int changed[1];
-	if (lid == 0) changed[0] = 0;
-
-	if (histogram[lid] > 0.2f) {
-		histogram[lid] = 0.2f;
-		atomic_inc(changed);
-	}
-	barrier(CLK_LOCAL_MEM_FENCE);
-	//if values have changed, we have to re-normalize
-	if (changed[0]) { 
-		hist2[lid] = histogram[lid]*histogram[lid];
-		if (lid < 64) {
-			hist2[lid] += hist2[lid+64];
-		}
-		barrier(CLK_LOCAL_MEM_FENCE);
-		if (lid < 32) {
-			hist2[lid] += hist2[lid+32];
-		}
-		barrier(CLK_LOCAL_MEM_FENCE);
-		if (lid < 16) {
-			hist2[lid] += hist2[lid+16];
-		}
-		barrier(CLK_LOCAL_MEM_FENCE);
-		if (lid < 8) {
-			hist2[lid] += hist2[lid+8];
-		}
-		barrier(CLK_LOCAL_MEM_FENCE);
-		if (lid < 4) {
-			hist2[lid] += hist2[lid+4];
-=======
 	
 	if (lid < 128) {
 		histogram[lid] *= hist2[0];
@@ -570,7 +516,6 @@
 		if (histogram[lid] > 0.2f) {
 			histogram[lid] = 0.2f;
 			atomic_inc(changed);
->>>>>>> dd24b870
 		}
 		barrier(CLK_LOCAL_MEM_FENCE);
 		//if values have changed, we have to re-normalize
