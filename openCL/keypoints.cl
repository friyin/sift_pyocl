/*

	Kernels for keypoints processing

	A *group of threads* handles one keypoint, for additional information is required in the keypoint neighborhood

	WARNING: local workgroup size must be at least 128 for orientation_assignment

*/

typedef float4 keypoint;
#define MIN(i,j) ( (i)<(j) ? (i):(j) )
#define MAX(i,j) ( (i)<(j) ? (j):(i) )
#ifndef WORKGROUP_SIZE
	#define WORKGROUP_SIZE 128
#endif





/**
 * \brief Compute a SIFT descriptor for each keypoint.
 *
 * Like in sift.cpp, keypoints are eventually cast to 1-byte integer, for memory sake.
 * However, calculations need to be on float, so we need a temporary descriptors vector in shared memory.
 *
 * In this kernel, we launch WG*nb_keypoints threads, so that one threads handles a 128-vector (grad and ori).
 * This enables to make coalescing global memory access for grad and ori.
 * The 128 vector "hist2" is finally send in a 36 vector "hist"
 *
 * @param keypoints: Pointer to global memory with current keypoints vector
 * @param descriptor: Pointer to global memory with the output SIFT descriptor, cast to uint8
 * @param tmp_descriptor: Pointer to shared memory with temporary computed float descriptors
 * @param grad: Pointer to global memory with gradient norm previously calculated
 * @param oril: Pointer to global memory with gradient orientation previously calculated
 * @param keypoints_start : index start for keypoints
 * @param keypoints_end: end index for keypoints
 * @param grad_width: integer number of columns of the gradient
 * @param grad_height: integer num of lines of the gradient


 WARNING: scale, row and col must not have been multiplied by octsize/octscale here !

-par.MagFactor = 3 //"1.5 sigma"
-OriSize  = 8 //number of bins in the local histogram
-par.IndexSigma  = 1.0

 TODO:
-(c,r,sigma) are not multiplied by octsize yet. It can be done in this kernel.
-memory optimization


Vertical keypoints (gid0) :
desc[128*gid0 + i] with i in range(0,128)

Horizontal keypoints (gid1) :
desc[W*i+gid0] with i in range(0,128) and W = keypoints_end-keypoints_start+1

 */
__kernel void orientation_assignment(
	__global keypoint* keypoints,
	__global float* grad,
	__global float* ori,
	__global int* counter,
	int octsize,
	float OriSigma, //WARNING: (1.5), it is not "InitSigma (=1.6)"
	int nb_keypoints,
	int keypoints_start,
	int keypoints_end,
	int grad_width,
	int grad_height)
{
	int lid0 = get_local_id(0);
	int groupid = get_group_id(0);
<<<<<<< HEAD
	if ((keypoints_start > groupid || groupid >= keypoints_end))
		return;
	keypoint k = keypoints[groupid];
	if  (k.s1 < 0.0f )
=======

//	Process only valid points
	if ((groupid< keypoints_start) || (groupid >= keypoints_end))
		return;
	keypoint k = keypoints[groupid];
	if (k.s1 < 0.0f )
>>>>>>> 33e68750
		return;

	int	bin, prev=0, next=0;
	int old;
	float distsq, gval, angle, interp=0.0;
	float hist_prev,hist_curr,hist_next;
<<<<<<< HEAD
	__local float hist[WORKGROUP_SIZE];
	__local float hist2[WORKGROUP_SIZE];
	__local int pos[WORKGROUP_SIZE];
	float prev2,temp2;
=======
	__local volatile float hist[36];
	__local volatile float hist2[WORKGROUP_SIZE];
	__local volatile int pos[WORKGROUP_SIZE];
	float ONE_3 = 1.0f / 3.0f;
	float ONE_18 = 1.0f / 18.0f;
	//memset for "pos" and "hist2"
	pos[lid0] = -1;
	hist2[lid0] = 0.0f;

>>>>>>> 33e68750
	//local memset
//	if (lid0 < 36) 
	hist[lid0]=0.0f;

	int	row = (int) (k.s1 + 0.5),
		col = (int) (k.s2 + 0.5);

	/* Look at pixels within 3 sigma around the point and sum their
	  Gaussian weighted gradient magnitudes into the histogram. */

	float sigma = OriSigma * k.s3;
	int	radius = (int) (sigma * 3.0);
	int rmin = MAX(0,row - radius);
	int cmin = MAX(0,col - radius);
	int rmax = MIN(row + radius,grad_height - 2);
	int cmax = MIN(col + radius,grad_width - 2);
	int i,j,r,c;
	for (r = rmin; r <= rmax; r++) {

		//memset for "pos" and "hist2"
		pos[lid0] = -1;
		hist2[lid0] = 0.0f;

		c = cmin + lid0;
		pos[lid0] = -1;
		hist2[lid0] = 0.0f; //do not forget to memset before each re-use...
		if (c <= cmax){
			gval = grad[r*grad_width+c];
			distsq = (r-k.s1)*(r-k.s1) + (c-k.s2)*(c-k.s2);
			if (gval > 0.0f  &&  distsq < (radius*radius) + 0.5f) {
				// Ori is in range of -PI to PI.
				angle = ori[r*grad_width+c];
				bin = (int) (36 * (angle + M_PI_F + 0.001f) / (2.0f * M_PI_F)); //why this offset ?
				//bin = (int) (18.0f * (angle + M_PI_F ) *  M_1_PI_F);
				if (bin >= 0 && bin <= 36) {
					bin = MIN(bin, 35);
				//if (bin<0) bin+=36;
				//else if (bin>35) bin-=36;
					hist2[lid0] = exp(- distsq / (2.0f*sigma*sigma)) * gval;
					pos[lid0] = bin;
				}
			}
		}
		barrier(CLK_LOCAL_MEM_FENCE);
<<<<<<< HEAD

		//We are missing atomic operations on floats in OpenCL...

=======
		//We do not have atomic operations on floats...
>>>>>>> 33e68750
		if (lid0 == 0) {
			for (i=0; i < WORKGROUP_SIZE; i++)
				if (pos[i] != -1) hist[pos[i]] += hist2[i];
		}
		barrier(CLK_LOCAL_MEM_FENCE);
	}

<<<<<<< HEAD
	hist2[lid0] = 0.0f;
	if (lid0 ==0){
		for (j=0;j<6;j++){
			prev2 = hist[35];
			for (i = 0; i < 36; i++) {
				temp2 = hist[i];
				hist[i] = ( prev2 + hist[i] + hist[((i + 1 == 36) ? 0 : i + 1)] ) / 3.0f;
				prev2 = temp2;
			}
		}
	}
	barrier(CLK_LOCAL_MEM_FENCE);
	
/*
	barrier(CLK_LOCAL_MEM_FENCE);
	// Apply smoothing 6 times for accurate Gaussian approximation.
	if (lid0<36){
		prev = (lid0 == 0 ? 35 : lid0 - 1);
		next = (lid0 == 35 ? 0 : lid0 + 1);
		hist2[lid0] = (hist[prev]+hist[lid0]+hist[next])/ 3.0f;
	}
	barrier(CLK_LOCAL_MEM_FENCE);
	hist[lid0] = 0.0f;
	barrier(CLK_LOCAL_MEM_FENCE);
	if (lid0<36){
		prev = (lid0 == 0 ? 35 : lid0 - 1);
		next = (lid0 == 35 ? 0 : lid0 + 1);
		hist[lid0] = (hist2[prev]+hist2[lid0]+hist2[next])/ 3.0f;
	}
	barrier(CLK_LOCAL_MEM_FENCE);
	hist2[lid0] = 0.0f;
	barrier(CLK_LOCAL_MEM_FENCE);
	if (lid0<36){
		prev = (lid0 == 0 ? 35 : lid0 - 1);
		next = (lid0 == 35 ? 0 : lid0 + 1);
		hist2[lid0] = (hist[prev]+hist[lid0]+hist[next])/ 3.0f;
	}
	barrier(CLK_LOCAL_MEM_FENCE);
	hist[lid0] = 0.0f;
	barrier(CLK_LOCAL_MEM_FENCE);
	if (lid0<36){
		prev = (lid0 == 0 ? 35 : lid0 - 1);
		next = (lid0 == 35 ? 0 : lid0 + 1);
		hist[lid0] = (hist2[prev]+hist2[lid0]+hist2[next])/ 3.0f;
	}
	barrier(CLK_LOCAL_MEM_FENCE);
	hist2[lid0] = 0.0f;
	barrier(CLK_LOCAL_MEM_FENCE);
	if (lid0<36){
		prev = (lid0 == 0 ? 35 : lid0 - 1);
		next = (lid0 == 35 ? 0 : lid0 + 1);
		hist2[lid0] = (hist[prev]+hist[lid0]+hist[next])/ 3.0f;
	}
	barrier(CLK_LOCAL_MEM_FENCE);
	hist[lid0] = 0.0f;
	barrier(CLK_LOCAL_MEM_FENCE);
	if (lid0<36){
		prev = (lid0 == 0 ? 35 : lid0 - 1);
		next = (lid0 == 35 ? 0 : lid0 + 1);
		hist[lid0] = (hist2[prev]+hist2[lid0]+hist2[next])/ 3.0f;
	}
	barrier(CLK_LOCAL_MEM_FENCE);
	hist2[lid0] = 0.0f;
	barrier(CLK_LOCAL_MEM_FENCE);
*/
=======


	/*
		Apply smoothing 6 times for accurate Gaussian approximation
	*/



	for (j=0; j<6; j++) {
		if (lid0 == 0) {
			hist2[0] = hist[0]; //save unmodified hist
			hist[0] = (hist[35] + hist[0] + hist[1]) * ONE_3;
		}
		barrier(CLK_LOCAL_MEM_FENCE);
		if (0 < lid0 && lid0 < 35) {
			hist2[lid0]=hist[lid0];
			hist[lid0] = (hist2[lid0-1] + hist[lid0] + hist[lid0+1]) * ONE_3;
		}
		barrier(CLK_LOCAL_MEM_FENCE);
		if (lid0 == 35) {
			hist[35] = (hist2[34] + hist[35] + hist[0]) * ONE_3;
		}
		barrier(CLK_LOCAL_MEM_FENCE);
	}
>>>>>>> 33e68750

//WHY not working
//	for (j=0; j<3; j++) {
//		if (lid0 < 36 ) {
//			prev = (lid0 == 0 ? 35 : lid0 - 1);
//			next = (lid0 == 35 ? 0 : lid0 + 1);
//			hist2[lid0] = (hist[prev] + hist[lid0] + hist[next]) * ONE_3;
//		}
//		barrier(CLK_LOCAL_MEM_FENCE);
//		if (lid0 < 36 ) {
//			prev = (lid0 == 0 ? 35 : lid0 - 1);
//			next = (lid0 == 35 ? 0 : lid0 + 1);
//			hist[lid0] = (hist2[prev] + hist2[lid0] + hist2[next]) * ONE_3;
//		}
//		barrier(CLK_LOCAL_MEM_FENCE);
//	}

	hist2[lid0] = 0.0f;


	/* Find maximum value in histogram */

	float maxval = 0.0f;
	int argmax = 0;
	//memset for "pos" and "hist2"
	pos[lid0] = -1;
	hist2[lid0] = 0.0f;

	/*
	//	Parallel reduction
	if (lid0<32){
		if (lid0+32<36){
			if (hist[lid0]>hist[lid0+32]){
				hist2[lid0] = hist[lid0];
				pos[lid0] = lid0;
			}else{
				hist2[lid0] = hist[lid0+32];
				pos[lid0] = lid0+32;
			}
		}else{
			hist2[lid0] = hist[lid0];
			pos[lid0] = lid0;
		}
	} //now we have hist2[0..32[ that takes [32..36[ into account
	barrier(CLK_LOCAL_MEM_FENCE);
	if (lid0<16){
		if (hist2[lid0+16]>hist2[lid0]){
			hist2[lid0] = hist2[lid0+16];
			pos[lid0] = pos[lid0+16];
		}
	}
	barrier(CLK_LOCAL_MEM_FENCE);
	if (lid0<8 ){
		if (hist2[lid0+ 8]>hist2[lid0]){
			hist2[lid0] = hist2[lid0+ 8];
			pos[lid0] = pos[lid0+ 8];
		}
	}
	barrier(CLK_LOCAL_MEM_FENCE);
	if (lid0<04){
		if (hist2[lid0+04]>hist2[lid0]){
			hist2[lid0] = hist2[lid0+04];
			pos[lid0] = pos[lid0+04];
		}
	}
	barrier(CLK_LOCAL_MEM_FENCE);
	if (lid0<02){
		if (hist2[lid0+02]>hist2[lid0]){
			hist2[lid0] = hist2[lid0+02];
			pos[lid0] = pos[lid0+02];
		}
	}
	barrier(CLK_LOCAL_MEM_FENCE);
	*/
	if (lid0==0){
		
//		if (hist2[1]>hist2[0]){
//			hist2[0]=hist2[1];
//			pos[0] = pos[1];
//		}
//		argmax = pos[0];
//		maxval = hist2[0];

		argmax = 0;
		maxval = 0.0f;
		
		for (i=0;i<36;i++){
			if (hist[i]>maxval){
				maxval = hist[i];
				argmax=i;
			}
		}
<<<<<<< HEAD
		pos[0] = argmax;
		hist2[0] = maxval;
	//		This maximum value in the histogram is defined as the orientation of our current keypoint
	//		NOTE: a "true" keypoint has his coordinates multiplied by "octsize" (cf. SIFT)
=======
		argmax = pos[0];
		maxval = hist2[0];


	/*
		This maximum value in the histogram is defined as the orientation of our current keypoint
		NOTE: a "true" keypoint has his coordinates multiplied by "octsize" (cf. SIFT)
	*/
>>>>>>> 33e68750
		prev = (argmax == 0 ? 35 : argmax - 1);
		next = (argmax == 35 ? 0 : argmax + 1);
		hist_prev = hist[prev];
		hist_next = hist[next];
<<<<<<< HEAD

//		if (maxval < 0.0f) {
//			hist_prev = -hist_prev;
//			maxval = -maxval;
//			hist_next = -hist_next;
//		}
		interp = 0.5f * (hist_prev - hist_next) / (hist_prev - 2.0f * maxval + hist_next);
		angle = (argmax + 0.5f + interp) / 18.0f;
//			2pi periodicity
		if (angle>=2)angle-=2;
		else if (angle<0)angle+=2;

		k.s0 = k.s2 *octsize; //c
		k.s1 = k.s1 *octsize; //r
		k.s2 = k.s3 *octsize; //sigma
		k.s3 = (angle - 1.0f) * M_PI_F;	   	  //angle
=======
		/* //values are positive...
		if (maxval < 0.0f) {
			hist_prev = -hist_prev; //do not directly use hist[prev] which is shared
			maxval = -maxval;
			hist_next = -hist_next;
		}
		*/
		interp = 0.5f * (hist_prev - hist_next) / (hist_prev - 2.0f * maxval + hist_next);
		angle = (argmax + 0.5f + interp) * ONE_18;
		if (angle<0.0f) angle+=2;
		else if (angle>2) angle-=2;


		k.s0 = k.s2 *octsize; 			//c
		k.s1 = k.s1 *octsize; 			//r
		k.s2 = k.s3 *octsize; 			//sigma
		k.s3 = (angle-1.0f)*M_PI_F; 	//angle
>>>>>>> 33e68750
		keypoints[groupid] = k;
//		use local memory to communicate with other threads
		pos[0] = argmax;
		hist2[0] = maxval;
		hist2[1] = k.s0;
		hist2[2] = k.s1;
		hist2[3] = k.s2;
		hist2[4] = k.s3;
	}
<<<<<<< HEAD
//		An orientation is now assigned to our current keypoint.
//		We can create new keypoints of same (x,y,sigma) but a different angle.
//		For every local peak in histogram, every peak of value >= 80% of maxval generates a new keypoint
	barrier(CLK_GLOBAL_MEM_FENCE);
//	Everybody reads from contral memory
	k = keypoints[groupid];
	//	Now broadcast the result:
	argmax = pos[0];
	maxval = hist2[0];

	if ((lid0<36)&&(lid0 != argmax)){
		prev = (lid0 == 0 ? 35 : lid0 - 1);
		next = (lid0 == 35 ? 0 : lid0 + 1);
=======
	barrier(CLK_LOCAL_MEM_FENCE);
	//broadcast these values to all threads
	k = (float4) (hist2[1], hist2[2], hist2[3], hist2[4]);
	argmax = pos[0];
	maxval = hist2[0];

	/*
		An orientation is now assigned to our current keypoint.
		We can create new keypoints of same (x,y,sigma) but a different angle.
		For every local peak in histogram, every peak of value >= 80% of maxval generates a new keypoint
	*/

	if (lid0 < 36 && lid0 != argmax) {
		i = lid0;
		prev = (i == 0 ? 35 : i - 1);
		next = (i == 35 ? 0 : i + 1);
>>>>>>> 33e68750
		hist_prev = hist[prev];
		hist_curr = hist[i];
		hist_next = hist[next];
<<<<<<< HEAD
		if ((hist_curr > hist_prev) && (hist_curr > hist_next) && (hist_curr >= 0.8f * maxval)) {
			/* Use parabolic fit to interpolate peak location from 3 samples. Set angle in range -PI to PI. */
//			if (hist_curr < 0.0f) {
//				hist_prev = -hist_prev;
//				hist_curr = -hist_curr;
//				hist_next = -hist_next;
//			}
			//if (hist_curr >= hist_prev  &&  hist_curr >= hist_next)
			interp = 0.5f * (hist_prev - hist_next) / (hist_prev - 2.0f * hist_curr + hist_next);

			angle = (lid0 + 0.5f + interp) / 18.0f;
//			2pi periodicity
			if (angle>=2)angle-=2;
			else if (angle<0) angle+=2;
			k.s3 = (angle-1.0f)*M_PI_F;
			old  = atomic_inc(counter);
			if (old < nb_keypoints)
				keypoints[old] = k;
=======
		if (hist_curr > hist_prev  &&  hist_curr > hist_next && hist_curr >= 0.8f * maxval) {
		/* Use parabolic fit to interpolate peak location from 3 samples. */
		/* //all values are positive...
			if (hist_curr < 0.0f) {
				hist_prev = -hist_prev;
				hist_curr = -hist_curr;
				hist_next = -hist_next;
			}
		*/
			interp = 0.5f * (hist_prev - hist_next) / (hist_prev - 2.0f * hist_curr + hist_next);
			angle = (i + 0.5f + interp) * ONE_18;
			if (angle<0.0f) angle+=2;
			else if (angle>2) angle-=2;
			k.s3 = (angle-1.0f)*M_PI_F;
			old  = atomic_inc(counter);
			if (old < nb_keypoints) keypoints[old] = k;
>>>>>>> 33e68750
		} //end "val >= 80%*maxval"
	}
}








__kernel void descriptor(
	__global keypoint* keypoints,
	__global unsigned char *descriptors,
	__global float* grad,
	__global float* orim,
	int octsize,
	int keypoints_start,
	int keypoints_end,
	int grad_width,
	int grad_height)
{
	__local float tmp_descriptors[128];
	int gid0 = (int) get_global_id(0);
	if (keypoints_start <= gid0 && gid0 < keypoints_end) {

		keypoint k = keypoints[gid0];
		if (k.s1 != -1.0f) {

		/* Add features to vec obtained from sampling the grad and ori images
		   for a particular scale.  Location of key is (scale,row,col) with respect
		   to images at this scale.  We examine each pixel within a circular
		   region containing the keypoint, and distribute the gradient for that
		   pixel into the appropriate bins of the index array.
		*/
			int i,j;
			/*
				Local memory memset
			*/


			float rx, cx;
			int	irow = (int) (k.s1 + 0.5f), icol = (int) (k.s0 + 0.5f);
			float sine = sin(k.s3), cosine = cos(k.s3);

			/* The spacing of index samples in terms of pixels at this scale. */
			float spacing = k.s2 * 3;

			/* Radius of index sample region must extend to diagonal corner of
			index patch plus half sample for interpolation. */
			int iradius = (int) ((1.414f * spacing * 2.5f) + 0.5f);

			/* Examine all points from the gradient image that could lie within the index square. */

			for (i = -iradius; i <= iradius; i++) {
				for (j = -iradius; j <= iradius; j++) {

					/* Makes a rotation of -angle to achieve invariance to rotation */
					 rx = ((cosine * i - sine * j) - (k.s1 - irow)) / spacing + 1.5f;
					 cx = ((sine * i + cosine * j) - (k.s0 - icol)) / spacing + 1.5f;

					 /* Compute location of sample in terms of real-valued index array
					 coordinates.  Subtract 0.5 so that rx of 1.0 means to put full
					 weight on index[1] (e.g., when rpos is 0 and 4 is 3. */

					/* Test whether this sample falls within boundary of index patch. */ //FIXME: cast to int for comparison
					if (rx > -1.0f && rx < 4.0f && cx > -1.0f && cx < 4.0f
						 && (irow +i) >= 0  && (irow +i) < grad_height && (icol+j) >= 0 && (icol+j) < grad_width) {

						/* Compute Gaussian weight for sample, as function of radial distance
				 		  from center.  Sigma is relative to half-width of index. */
						float mag = grad[(int)(icol+j) + (int)(irow+i)*grad_width]
									 * exp(- 0.125f*((rx - 1.5f) * (rx - 1.5f) + (cx - 1.5f) * (cx - 1.5f)) );

						/* Subtract keypoint orientation to give ori relative to keypoint. */
						float ori = orim[(int)(icol+j)+(int)(irow+i)*grad_width] -  k.s3;

						/* Put orientation in range [0, 2*PI]. */
						while (ori > 2.0f*M_PI_F) ori -= 2.0f*M_PI_F;
						while (ori < 0.0f) ori += 2.0f*M_PI_F;

						/* Increment the appropriate locations in the index to incorporate
	  					 this image sample.  The location of the sample in the index is (rx,cx). */
						int	orr, rindex, cindex, oindex;
						float	rweight, cweight;

						float oval = 4.0f*ori*M_1_PI_F; //8ori/(2pi)

						int	ri = (int)((rx >= 0.0f) ? rx : rx - 1.0f),
							ci = (int)((cx >= 0.0f) ? cx : cx - 1.0f),
							oi = (int)((oval >= 0.0f) ? oval : oval - 1.0f);

						float rfrac = rx - ri,			// Fractional part of location.
							cfrac = cx - ci,
							ofrac = oval - oi;
						/*
						//alternative in OpenCL :
						int ri,ci,oi;
						float	rfrac = fract(rx,&ri),
								cfrac = fract(cx,&ci),
								ofrac = fract(oval,&oi);
						*/
						if (ri >= -1  &&  ri < 4  && oi >=  0  &&  oi <= 8  && rfrac >= 0.0f  &&  rfrac <= 1.0f) {

						/* Put appropriate fraction in each of 8 buckets around this point
							in the (row,col,ori) dimensions.
							 */
							for (int r = 0; r < 2; r++) {
								rindex = ri + r;
								if (rindex >=0 && rindex < 4) {
									rweight = mag * ((r == 0) ? 1.0f - rfrac : rfrac);

									for (int c = 0; c < 2; c++) {
										cindex = ci + c;
										if (cindex >=0 && cindex < 4) {
											cweight = rweight * ((c == 0) ? 1.0f - cfrac : cfrac);
											for (orr = 0; orr < 2; orr++) {
												oindex = oi + orr;
												if (oindex >= 8) {  /* Orientation wraps around at PI. */
													oindex = 0;
												}
												/*
													we want descriptors([rindex][cindex][oindex])[gid0]
														rindex in [0,3]
													 	cindex in [0,3]
													 	oindex in [0,7]
													so	rindex*4 + cindex is in [0,15]
														i = (rindex*4+cindex)*8 + oindex is in [0,127]
													finally : descriptors[128*gid0+i]
														with a vertical representation
												*/

												tmp_descriptors[128*gid0+(rindex*4 + cindex)*8+oindex]
													+= (cweight * ((orr == 0) ? 1.0f - ofrac : ofrac));



											} //end for
										} //end "valid cindex"
									}
								} //end "valid rindex"
							}
						}
					} //end "sample in boundaries"
				} //end "j loop"
			} //end "i loop"



			/*
				At this point, we have a descriptor associated with our keypoint.
				We have to normalize it, then cast to 1-byte integer
			*/


			// Normalization
			float norm = 0;
			for (i = 0; i < 128; i++)
				norm+=pow(tmp_descriptors[128*gid0+i],2.0f); //warning: not the same as C "pow"
			norm = rsqrt(norm); //norm = 1.0f/sqrt(norm); //half_rsqrt to speed-up
			for (i = 0; i < 128; i++)
				tmp_descriptors[128*gid0+i] *= norm;


			//Threshold to 0.2 of the norm, for invariance to illumination
			bool changed = false;
			norm = 0;
			for (i = 0; i < 128; i++) {
				if (tmp_descriptors[128*gid0+i] > 0.2f) {
					tmp_descriptors[128*gid0+i] = 0.2f;
					changed = true;
				}
				norm += pow(tmp_descriptors[128*gid0+i],2.0f);
			}

			//if values have been changed, we have to normalize again...
			if (changed) {
				norm = rsqrt(norm);
				for (i = 0; i < 128; i++)
					tmp_descriptors[128*gid0+i] *= norm;
			}

			//finally, cast to integer
			//store to global memory : tmp_descriptor[i][gid0] --> descriptors[i][gid0]
			for (i = 0; i < 128; i++) {
				descriptors[128*gid0+i]
					= (unsigned char) MIN(255,(unsigned char)(512.0f*tmp_descriptors[128*gid0+i]));
					//= (unsigned char) tmp_descriptors[128*gid0+i];
			}


		} //end "valid keypoint"
	} //end "in the keypoints"
}


<|MERGE_RESOLUTION|>--- conflicted
+++ resolved
@@ -73,41 +73,28 @@
 {
 	int lid0 = get_local_id(0);
 	int groupid = get_group_id(0);
-<<<<<<< HEAD
-	if ((keypoints_start > groupid || groupid >= keypoints_end))
-		return;
-	keypoint k = keypoints[groupid];
-	if  (k.s1 < 0.0f )
-=======
 
 //	Process only valid points
 	if ((groupid< keypoints_start) || (groupid >= keypoints_end))
 		return;
 	keypoint k = keypoints[groupid];
 	if (k.s1 < 0.0f )
->>>>>>> 33e68750
 		return;
 
 	int	bin, prev=0, next=0;
 	int old;
 	float distsq, gval, angle, interp=0.0;
 	float hist_prev,hist_curr,hist_next;
-<<<<<<< HEAD
 	__local float hist[WORKGROUP_SIZE];
 	__local float hist2[WORKGROUP_SIZE];
 	__local int pos[WORKGROUP_SIZE];
 	float prev2,temp2;
-=======
-	__local volatile float hist[36];
-	__local volatile float hist2[WORKGROUP_SIZE];
-	__local volatile int pos[WORKGROUP_SIZE];
 	float ONE_3 = 1.0f / 3.0f;
 	float ONE_18 = 1.0f / 18.0f;
 	//memset for "pos" and "hist2"
 	pos[lid0] = -1;
 	hist2[lid0] = 0.0f;
 
->>>>>>> 33e68750
 	//local memset
 //	if (lid0 < 36) 
 	hist[lid0]=0.0f;
@@ -152,13 +139,8 @@
 			}
 		}
 		barrier(CLK_LOCAL_MEM_FENCE);
-<<<<<<< HEAD
 
 		//We are missing atomic operations on floats in OpenCL...
-
-=======
-		//We do not have atomic operations on floats...
->>>>>>> 33e68750
 		if (lid0 == 0) {
 			for (i=0; i < WORKGROUP_SIZE; i++)
 				if (pos[i] != -1) hist[pos[i]] += hist2[i];
@@ -166,79 +148,9 @@
 		barrier(CLK_LOCAL_MEM_FENCE);
 	}
 
-<<<<<<< HEAD
-	hist2[lid0] = 0.0f;
-	if (lid0 ==0){
-		for (j=0;j<6;j++){
-			prev2 = hist[35];
-			for (i = 0; i < 36; i++) {
-				temp2 = hist[i];
-				hist[i] = ( prev2 + hist[i] + hist[((i + 1 == 36) ? 0 : i + 1)] ) / 3.0f;
-				prev2 = temp2;
-			}
-		}
-	}
-	barrier(CLK_LOCAL_MEM_FENCE);
-	
-/*
-	barrier(CLK_LOCAL_MEM_FENCE);
-	// Apply smoothing 6 times for accurate Gaussian approximation.
-	if (lid0<36){
-		prev = (lid0 == 0 ? 35 : lid0 - 1);
-		next = (lid0 == 35 ? 0 : lid0 + 1);
-		hist2[lid0] = (hist[prev]+hist[lid0]+hist[next])/ 3.0f;
-	}
-	barrier(CLK_LOCAL_MEM_FENCE);
-	hist[lid0] = 0.0f;
-	barrier(CLK_LOCAL_MEM_FENCE);
-	if (lid0<36){
-		prev = (lid0 == 0 ? 35 : lid0 - 1);
-		next = (lid0 == 35 ? 0 : lid0 + 1);
-		hist[lid0] = (hist2[prev]+hist2[lid0]+hist2[next])/ 3.0f;
-	}
-	barrier(CLK_LOCAL_MEM_FENCE);
-	hist2[lid0] = 0.0f;
-	barrier(CLK_LOCAL_MEM_FENCE);
-	if (lid0<36){
-		prev = (lid0 == 0 ? 35 : lid0 - 1);
-		next = (lid0 == 35 ? 0 : lid0 + 1);
-		hist2[lid0] = (hist[prev]+hist[lid0]+hist[next])/ 3.0f;
-	}
-	barrier(CLK_LOCAL_MEM_FENCE);
-	hist[lid0] = 0.0f;
-	barrier(CLK_LOCAL_MEM_FENCE);
-	if (lid0<36){
-		prev = (lid0 == 0 ? 35 : lid0 - 1);
-		next = (lid0 == 35 ? 0 : lid0 + 1);
-		hist[lid0] = (hist2[prev]+hist2[lid0]+hist2[next])/ 3.0f;
-	}
-	barrier(CLK_LOCAL_MEM_FENCE);
-	hist2[lid0] = 0.0f;
-	barrier(CLK_LOCAL_MEM_FENCE);
-	if (lid0<36){
-		prev = (lid0 == 0 ? 35 : lid0 - 1);
-		next = (lid0 == 35 ? 0 : lid0 + 1);
-		hist2[lid0] = (hist[prev]+hist[lid0]+hist[next])/ 3.0f;
-	}
-	barrier(CLK_LOCAL_MEM_FENCE);
-	hist[lid0] = 0.0f;
-	barrier(CLK_LOCAL_MEM_FENCE);
-	if (lid0<36){
-		prev = (lid0 == 0 ? 35 : lid0 - 1);
-		next = (lid0 == 35 ? 0 : lid0 + 1);
-		hist[lid0] = (hist2[prev]+hist2[lid0]+hist2[next])/ 3.0f;
-	}
-	barrier(CLK_LOCAL_MEM_FENCE);
-	hist2[lid0] = 0.0f;
-	barrier(CLK_LOCAL_MEM_FENCE);
-*/
-=======
-
-
-	/*
-		Apply smoothing 6 times for accurate Gaussian approximation
-	*/
-
+
+
+//		Apply smoothing 6 times for accurate Gaussian approximation
 
 
 	for (j=0; j<6; j++) {
@@ -257,23 +169,24 @@
 		}
 		barrier(CLK_LOCAL_MEM_FENCE);
 	}
->>>>>>> 33e68750
-
-//WHY not working
-//	for (j=0; j<3; j++) {
-//		if (lid0 < 36 ) {
-//			prev = (lid0 == 0 ? 35 : lid0 - 1);
-//			next = (lid0 == 35 ? 0 : lid0 + 1);
-//			hist2[lid0] = (hist[prev] + hist[lid0] + hist[next]) * ONE_3;
-//		}
-//		barrier(CLK_LOCAL_MEM_FENCE);
-//		if (lid0 < 36 ) {
-//			prev = (lid0 == 0 ? 35 : lid0 - 1);
-//			next = (lid0 == 35 ? 0 : lid0 + 1);
-//			hist[lid0] = (hist2[prev] + hist2[lid0] + hist2[next]) * ONE_3;
-//		}
-//		barrier(CLK_LOCAL_MEM_FENCE);
-//	}
+
+/*
+//  WHY not working
+	for (j=0; j<3; j++) {
+		if (lid0 < 36 ) {
+			prev = (lid0 == 0 ? 35 : lid0 - 1);
+			next = (lid0 == 35 ? 0 : lid0 + 1);
+			hist2[lid0] = (hist[prev] + hist[lid0] + hist[next]) * ONE_3;
+		}
+		barrier(CLK_LOCAL_MEM_FENCE);
+		if (lid0 < 36 ) {
+			prev = (lid0 == 0 ? 35 : lid0 - 1);
+			next = (lid0 == 35 ? 0 : lid0 + 1);
+			hist[lid0] = (hist2[prev] + hist2[lid0] + hist2[next]) * ONE_3;
+		}
+		barrier(CLK_LOCAL_MEM_FENCE);
+	}
+*/
 
 	hist2[lid0] = 0.0f;
 
@@ -286,7 +199,6 @@
 	pos[lid0] = -1;
 	hist2[lid0] = 0.0f;
 
-	/*
 	//	Parallel reduction
 	if (lid0<32){
 		if (lid0+32<36){
@@ -331,7 +243,6 @@
 		}
 	}
 	barrier(CLK_LOCAL_MEM_FENCE);
-	*/
 	if (lid0==0){
 		
 //		if (hist2[1]>hist2[0]){
@@ -350,43 +261,19 @@
 				argmax=i;
 			}
 		}
-<<<<<<< HEAD
+
 		pos[0] = argmax;
 		hist2[0] = maxval;
-	//		This maximum value in the histogram is defined as the orientation of our current keypoint
-	//		NOTE: a "true" keypoint has his coordinates multiplied by "octsize" (cf. SIFT)
-=======
-		argmax = pos[0];
-		maxval = hist2[0];
-
 
 	/*
 		This maximum value in the histogram is defined as the orientation of our current keypoint
 		NOTE: a "true" keypoint has his coordinates multiplied by "octsize" (cf. SIFT)
 	*/
->>>>>>> 33e68750
 		prev = (argmax == 0 ? 35 : argmax - 1);
 		next = (argmax == 35 ? 0 : argmax + 1);
 		hist_prev = hist[prev];
 		hist_next = hist[next];
-<<<<<<< HEAD
-
-//		if (maxval < 0.0f) {
-//			hist_prev = -hist_prev;
-//			maxval = -maxval;
-//			hist_next = -hist_next;
-//		}
-		interp = 0.5f * (hist_prev - hist_next) / (hist_prev - 2.0f * maxval + hist_next);
-		angle = (argmax + 0.5f + interp) / 18.0f;
-//			2pi periodicity
-		if (angle>=2)angle-=2;
-		else if (angle<0)angle+=2;
-
-		k.s0 = k.s2 *octsize; //c
-		k.s1 = k.s1 *octsize; //r
-		k.s2 = k.s3 *octsize; //sigma
-		k.s3 = (angle - 1.0f) * M_PI_F;	   	  //angle
-=======
+
 		/* //values are positive...
 		if (maxval < 0.0f) {
 			hist_prev = -hist_prev; //do not directly use hist[prev] which is shared
@@ -404,7 +291,6 @@
 		k.s1 = k.s1 *octsize; 			//r
 		k.s2 = k.s3 *octsize; 			//sigma
 		k.s3 = (angle-1.0f)*M_PI_F; 	//angle
->>>>>>> 33e68750
 		keypoints[groupid] = k;
 //		use local memory to communicate with other threads
 		pos[0] = argmax;
@@ -414,21 +300,6 @@
 		hist2[3] = k.s2;
 		hist2[4] = k.s3;
 	}
-<<<<<<< HEAD
-//		An orientation is now assigned to our current keypoint.
-//		We can create new keypoints of same (x,y,sigma) but a different angle.
-//		For every local peak in histogram, every peak of value >= 80% of maxval generates a new keypoint
-	barrier(CLK_GLOBAL_MEM_FENCE);
-//	Everybody reads from contral memory
-	k = keypoints[groupid];
-	//	Now broadcast the result:
-	argmax = pos[0];
-	maxval = hist2[0];
-
-	if ((lid0<36)&&(lid0 != argmax)){
-		prev = (lid0 == 0 ? 35 : lid0 - 1);
-		next = (lid0 == 35 ? 0 : lid0 + 1);
-=======
 	barrier(CLK_LOCAL_MEM_FENCE);
 	//broadcast these values to all threads
 	k = (float4) (hist2[1], hist2[2], hist2[3], hist2[4]);
@@ -445,30 +316,10 @@
 		i = lid0;
 		prev = (i == 0 ? 35 : i - 1);
 		next = (i == 35 ? 0 : i + 1);
->>>>>>> 33e68750
 		hist_prev = hist[prev];
 		hist_curr = hist[i];
 		hist_next = hist[next];
-<<<<<<< HEAD
-		if ((hist_curr > hist_prev) && (hist_curr > hist_next) && (hist_curr >= 0.8f * maxval)) {
-			/* Use parabolic fit to interpolate peak location from 3 samples. Set angle in range -PI to PI. */
-//			if (hist_curr < 0.0f) {
-//				hist_prev = -hist_prev;
-//				hist_curr = -hist_curr;
-//				hist_next = -hist_next;
-//			}
-			//if (hist_curr >= hist_prev  &&  hist_curr >= hist_next)
-			interp = 0.5f * (hist_prev - hist_next) / (hist_prev - 2.0f * hist_curr + hist_next);
-
-			angle = (lid0 + 0.5f + interp) / 18.0f;
-//			2pi periodicity
-			if (angle>=2)angle-=2;
-			else if (angle<0) angle+=2;
-			k.s3 = (angle-1.0f)*M_PI_F;
-			old  = atomic_inc(counter);
-			if (old < nb_keypoints)
-				keypoints[old] = k;
-=======
+
 		if (hist_curr > hist_prev  &&  hist_curr > hist_next && hist_curr >= 0.8f * maxval) {
 		/* Use parabolic fit to interpolate peak location from 3 samples. */
 		/* //all values are positive...
@@ -485,7 +336,6 @@
 			k.s3 = (angle-1.0f)*M_PI_F;
 			old  = atomic_inc(counter);
 			if (old < nb_keypoints) keypoints[old] = k;
->>>>>>> 33e68750
 		} //end "val >= 80%*maxval"
 	}
 }
