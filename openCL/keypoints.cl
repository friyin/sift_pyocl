/*

	Kernels for keypoints processing

	A *group of threads* handles one keypoint, for additional information is required in the keypoint neighborhood

	WARNING: local workgroup size must be at least 128 for orientation_assignment
	
	
	For descriptors (so far) :
	we use shared memory to store temporary 128-histogram (1 per keypoint)
	  therefore, we need 128*N*4 bytes for N keypoints. We have
	  -- 16 KB per multiprocessor for <=1.3 compute capability (GTX <= 295), that allows to process N<=30 keypoints per thread
	  -- 48 KB per multiprocessor for >=2.x compute capability (GTX >= 465, Quadro 4000), that allows to process N<=95 keypoints per thread

*/

typedef float4 keypoint;
#define MIN(i,j) ( (i)<(j) ? (i):(j) )
#define MAX(i,j) ( (i)<(j) ? (j):(i) )
#ifndef WORKGROUP_SIZE
	#define WORKGROUP_SIZE 128
#endif



/**
 * \brief Assign an orientation to the keypoints.  This is done by creating a Gaussian weighted histogram
 *   of the gradient directions in the region.  The histogram is smoothed and the largest peak selected.
 *    The results are in the range of -PI to PI.
 *
 * Warning:
 * 			-At this stage, a keypoint is: (peak,r,c,sigma)
 			 After this function, it will be (c,r,sigma,angle)
 *
 * @param keypoints: Pointer to global memory with current keypoints vector.
 * @param grad: Pointer to global memory with gradient norm previously calculated
 * @param ori: Pointer to global memory with gradient orientation previously calculated
 * @param counter: Pointer to global memory with actual number of keypoints previously found
 * @param hist: Pointer to shared memory with histogram (36 values per thread)
 * @param octsize: initially 1 then twiced at each octave
 * @param OriSigma : a SIFT parameter, default is 1.5. Warning : it is not "InitSigma".
 * @param nb_keypoints : maximum number of keypoints
 * @param grad_width: integer number of columns of the gradient
 * @param grad_height: integer num of lines of the gradient
 */


/*

par.OriBins = 36
par.OriHistThresh = 0.8;
-replace "36" by an external paramater ?
-replace "0.8" by an external parameter ?

TODO:
-Memory optimization
	--Use less registers (re-use, calculation instead of assignation)
	--Use local memory for float histogram[36]
-Speed-up
	--Less access to global memory (k.s1 is OK because this is a register)
	--leave the loops as soon as possible
	--Avoid divisions


*/

__kernel void orientation_assignment(
	__global keypoint* keypoints,
	__global float* grad,
	__global float* ori,
	__global int* counter,
	int octsize,
	float OriSigma, //WARNING: (1.5), it is not "InitSigma (=1.6)"
	int nb_keypoints,
	int keypoints_start,
	int keypoints_end,
	int grad_width,
	int grad_height)
{
	int lid0 = get_local_id(0);
	int groupid = get_group_id(0);

//	Process only valid points
	if ((groupid< keypoints_start) || (groupid >= keypoints_end))
		return;
	keypoint k = keypoints[groupid];
	if (k.s1 < 0.0f )
		return;

	int	bin, prev=0, next=0;
	int old;
	float distsq, gval, angle, interp=0.0;
	float hist_prev,hist_curr,hist_next;
	__local float hist[WORKGROUP_SIZE];
	__local float hist2[WORKGROUP_SIZE];
	__local int pos[WORKGROUP_SIZE];
	float prev2,temp2;
	float ONE_3 = 1.0f / 3.0f;
	float ONE_18 = 1.0f / 18.0f;
	//memset for "pos" and "hist2"
	pos[lid0] = -1;
	hist2[lid0] = 0.0f;

	//local memset
//	if (lid0 < 36) 
	hist[lid0]=0.0f;

	int	row = (int) (k.s1 + 0.5),
		col = (int) (k.s2 + 0.5);

	/* Look at pixels within 3 sigma around the point and sum their
	  Gaussian weighted gradient magnitudes into the histogram. */

	float sigma = OriSigma * k.s3;
	int	radius = (int) (sigma * 3.0);
	int rmin = MAX(0,row - radius);
	int cmin = MAX(0,col - radius);
	int rmax = MIN(row + radius,grad_height - 2);
	int cmax = MIN(col + radius,grad_width - 2);
	int i,j,r,c;
	for (r = rmin; r <= rmax; r++) {

		//memset for "pos" and "hist2"
		pos[lid0] = -1;
		hist2[lid0] = 0.0f;

		c = cmin + lid0;
		pos[lid0] = -1;
		hist2[lid0] = 0.0f; //do not forget to memset before each re-use...
		if (c <= cmax){
			gval = grad[r*grad_width+c];
			distsq = (r-k.s1)*(r-k.s1) + (c-k.s2)*(c-k.s2);
			if (gval > 0.0f  &&  distsq < (radius*radius) + 0.5f) {
				// Ori is in range of -PI to PI.
				angle = ori[r*grad_width+c];
				bin = (int) (36 * (angle + M_PI_F + 0.001f) / (2.0f * M_PI_F)); //why this offset ?
				//bin = (int) (18.0f * (angle + M_PI_F ) *  M_1_PI_F);
				if (bin >= 0 && bin <= 36) {
					bin = MIN(bin, 35);
					hist2[lid0] = exp(- distsq / (2.0f*sigma*sigma)) * gval;
					pos[lid0] = bin;
				}
			}
		}
		barrier(CLK_LOCAL_MEM_FENCE);
<<<<<<< HEAD

		//We are missing atomic operations on floats in OpenCL...
		if (lid0 == 0) {
=======
		//We do not have atomic operations on floats...
		if (lid0 == 0) { //this has to be done here ! if not, pos[] is erased !
>>>>>>> 4e1c5444
			for (i=0; i < WORKGROUP_SIZE; i++)
				if (pos[i] != -1) hist[pos[i]] += hist2[i];
		}
		barrier(CLK_LOCAL_MEM_FENCE);
	}



//		Apply smoothing 6 times for accurate Gaussian approximation


	for (j=0; j<6; j++) {
		if (lid0 == 0) {
			hist2[0] = hist[0]; //save unmodified hist
			hist[0] = (hist[35] + hist[0] + hist[1]) * ONE_3;
		}
		barrier(CLK_LOCAL_MEM_FENCE);
		if (0 < lid0 && lid0 < 35) {
			hist2[lid0]=hist[lid0];
			hist[lid0] = (hist2[lid0-1] + hist[lid0] + hist[lid0+1]) * ONE_3;
		}
		barrier(CLK_LOCAL_MEM_FENCE);
		if (lid0 == 35) {
			hist[35] = (hist2[34] + hist[35] + hist[0]) * ONE_3;
		}
		barrier(CLK_LOCAL_MEM_FENCE);
	}

/*
//  WHY not working
	for (j=0; j<3; j++) {
		if (lid0 < 36 ) {
			prev = (lid0 == 0 ? 35 : lid0 - 1);
			next = (lid0 == 35 ? 0 : lid0 + 1);
			hist2[lid0] = (hist[prev] + hist[lid0] + hist[next]) * ONE_3;
		}
		barrier(CLK_LOCAL_MEM_FENCE);
		if (lid0 < 36 ) {
			prev = (lid0 == 0 ? 35 : lid0 - 1);
			next = (lid0 == 35 ? 0 : lid0 + 1);
			hist[lid0] = (hist2[prev] + hist2[lid0] + hist2[next]) * ONE_3;
		}
		barrier(CLK_LOCAL_MEM_FENCE);
	}
*/

	hist2[lid0] = 0.0f;


	/* Find maximum value in histogram */

	float maxval = 0.0f;
	int argmax = 0;
	//memset for "pos" and "hist2"
	pos[lid0] = -1;
	hist2[lid0] = 0.0f;

	//	Parallel reduction
	if (lid0<32){
		if (lid0+32<36){
			if (hist[lid0]>hist[lid0+32]){
				hist2[lid0] = hist[lid0];
				pos[lid0] = lid0;
			}else{
				hist2[lid0] = hist[lid0+32];
				pos[lid0] = lid0+32;
			}
		}else{
			hist2[lid0] = hist[lid0];
			pos[lid0] = lid0;
		}
	} //now we have hist2[0..32[ that takes [32..36[ into account
	barrier(CLK_LOCAL_MEM_FENCE);
	if (lid0<16){
		if (hist2[lid0+16]>hist2[lid0]){
			hist2[lid0] = hist2[lid0+16];
			pos[lid0] = pos[lid0+16];
		}
	}
	barrier(CLK_LOCAL_MEM_FENCE);
	if (lid0<8 ){
		if (hist2[lid0+ 8]>hist2[lid0]){
			hist2[lid0] = hist2[lid0+ 8];
			pos[lid0] = pos[lid0+ 8];
		}
	}
	barrier(CLK_LOCAL_MEM_FENCE);
	if (lid0<04){
		if (hist2[lid0+04]>hist2[lid0]){
			hist2[lid0] = hist2[lid0+04];
			pos[lid0] = pos[lid0+04];
		}
	}
	barrier(CLK_LOCAL_MEM_FENCE);
	if (lid0<02){
		if (hist2[lid0+02]>hist2[lid0]){
			hist2[lid0] = hist2[lid0+02];
			pos[lid0] = pos[lid0+02];
		}
	}
	barrier(CLK_LOCAL_MEM_FENCE);
	if (lid0==0){
		
//		if (hist2[1]>hist2[0]){
//			hist2[0]=hist2[1];
//			pos[0] = pos[1];
//		}
//		argmax = pos[0];
//		maxval = hist2[0];

		argmax = 0;
		maxval = 0.0f;
		
		for (i=0;i<36;i++){
			if (hist[i]>maxval){
				maxval = hist[i];
				argmax=i;
			}
		}

		pos[0] = argmax;
		hist2[0] = maxval;

	/*
		This maximum value in the histogram is defined as the orientation of our current keypoint
		NOTE: a "true" keypoint has his coordinates multiplied by "octsize" (cf. SIFT)
	*/
		prev = (argmax == 0 ? 35 : argmax - 1);
		next = (argmax == 35 ? 0 : argmax + 1);
		hist_prev = hist[prev];
		hist_next = hist[next];

		/* //values are positive...
		if (maxval < 0.0f) {
			hist_prev = -hist_prev; //do not directly use hist[prev] which is shared
			maxval = -maxval;
			hist_next = -hist_next;
		}
		*/
		interp = 0.5f * (hist_prev - hist_next) / (hist_prev - 2.0f * maxval + hist_next);
		angle = (argmax + 0.5f + interp) * ONE_18;
		if (angle<0.0f) angle+=2;
		else if (angle>2) angle-=2;


		k.s0 = k.s2 *octsize; 			//c
		k.s1 = k.s1 *octsize; 			//r
		k.s2 = k.s3 *octsize; 			//sigma
		k.s3 = (angle-1.0f)*M_PI_F; 	//angle
		keypoints[groupid] = k;
//		use local memory to communicate with other threads
		pos[0] = argmax;
		hist2[0] = maxval;
		hist2[1] = k.s0;
		hist2[2] = k.s1;
		hist2[3] = k.s2;
		hist2[4] = k.s3;
	}
	barrier(CLK_LOCAL_MEM_FENCE);
	//broadcast these values to all threads
	k = (float4) (hist2[1], hist2[2], hist2[3], hist2[4]);
	argmax = pos[0];
	maxval = hist2[0];

	/*
		An orientation is now assigned to our current keypoint.
		We can create new keypoints of same (x,y,sigma) but a different angle.
		For every local peak in histogram, every peak of value >= 80% of maxval generates a new keypoint
	*/

	if (lid0 < 36 && lid0 != argmax) {
		i = lid0;
		prev = (i == 0 ? 35 : i - 1);
		next = (i == 35 ? 0 : i + 1);
		hist_prev = hist[prev];
		hist_curr = hist[i];
		hist_next = hist[next];

		if (hist_curr > hist_prev  &&  hist_curr > hist_next && hist_curr >= 0.8f * maxval) {
		/* Use parabolic fit to interpolate peak location from 3 samples. */
		/* //all values are positive...
			if (hist_curr < 0.0f) {
				hist_prev = -hist_prev;
				hist_curr = -hist_curr;
				hist_next = -hist_next;
			}
		*/
			interp = 0.5f * (hist_prev - hist_next) / (hist_prev - 2.0f * hist_curr + hist_next);
			angle = (i + 0.5f + interp) * ONE_18;
			if (angle<0.0f) angle+=2;
			else if (angle>2) angle-=2;
			k.s3 = (angle-1.0f)*M_PI_F;
			old  = atomic_inc(counter);
			if (old < nb_keypoints) keypoints[old] = k;
		} //end "val >= 80%*maxval"
	}
}

/*
**
 * \brief Compute a SIFT descriptor for each keypoint.
 *		WARNING: the workgroup size must be at least 128 (128 is fine, this is the descriptor size)
 *		UPDATE: the workgroup size MUST BE EXACTLY 128 for if local mem. size is 16kB (GTX <= 295), due to WORKGROUP_SIZE*8 
 * 		 vectors allocating
 *
 *
 *
 * Like in sift.cpp, keypoints are eventually cast to 1-byte integer, for memory sake.
 * However, calculations need to be on float, so we need a temporary descriptors vector in shared memory.
 *
 * In the fist step, the neighborhood of the keypoint is rotated by (-k.s3).
 *   This neighborhood is quite huge ([-42,42]^2), therefore there are many access to global memory for each keypoint
      (from 23^2 = 529 [s=1] to 85**2 = 7225 [s=3.9999] !).
 * To speed this up, we consider a (1D) 128-workgroup for coalescing access to global mem.
 *
 *
 * PROS:
 *   -coalesced memory access
 *   -normalization/cast are actually done in parallel
 *   -have to create *two* tmp_descriptors : one for the inner "i" loop, one for accumulating before casting to uint8. However, it still fits in local memory for all workgroup sizes (N*4*2+N < 10K for N <= 1024)
 *
 *
 * CONS:
 *   -heavy kernel launched once per keypoint
 *   
 *
 *
 * @param keypoints: Pointer to global memory with current keypoints vector
 * @param descriptor: Pointer to global memory with the output SIFT descriptor, cast to uint8
 * //@param tmp_descriptor: Pointer to shared memory with temporary computed float descriptors
 * @param grad: Pointer to global memory with gradient norm previously calculated
 * @param oril: Pointer to global memory with gradient orientation previously calculated
 * @param keypoints_start : index start for keypoints
 * @param keypoints_end: end index for keypoints
 * @param grad_width: integer number of columns of the gradient
 * @param grad_height: integer num of lines of the gradient


 WARNING: scale, row and col must be processed without multiplication by "octsize" !

-par.MagFactor = 3 //"1.5 sigma"
-OriSize  = 8 //number of bins in the local histogram
-par.IndexSigma  = 1.0

 TODO:
-memory optimization

 */



__kernel void descriptor(
	__global keypoint* keypoints,
	__global unsigned char *descriptors,
	__global float* grad,
	__global float* orim,
	int octsize,
	int keypoints_start,
	int keypoints_end,
	int grad_width,
	int grad_height)
{
<<<<<<< HEAD
	__local float tmp_descriptors[128];
	int gid0 = (int) get_global_id(0);
	if (keypoints_start <= gid0 && gid0 < keypoints_end) {
=======

	int lid0 = get_local_id(0);
	int groupid = get_group_id(0);
	keypoint k = keypoints[groupid];
	if (!(keypoints_start <= groupid && groupid < keypoints_end && k.s1 >=0.0f))
		return;
		
	int i,j,u,v,old;
	
	__local volatile float tmp_descriptors[8*WORKGROUP_SIZE];
	__local volatile float tmp_descriptors_2[128];
	__local volatile int pos[8*WORKGROUP_SIZE]; 
	
	//memset
	if (lid0 < 128) tmp_descriptors_2[lid0] = 0.0f;
	for (v=0; v < 8; v++) { pos[8*lid0+v] = -1; tmp_descriptors[8*lid0+v] = 0.0f; }

	float rx, cx;
	float row = k.s1/octsize, col = k.s0/octsize, angle = k.s3;
	int	irow = (int) (row + 0.5f), icol = (int) (col + 0.5f);
	float sine = sin((float) angle), cosine = cos((float) angle);
	float spacing = k.s2/octsize * 3.0f; //The spacing of index samples in terms of pixels at this scale
	//Radius of index sample region must extend to diagonal corner of index patch plus half sample for interpolation
	int iradius = (int) ((1.414f * spacing * 2.5f) + 0.5f);

	/* Examine all points from the gradient image that could lie within the index square */
	for (i = -iradius; i <= iradius; i++) { 
		for (v=0; v < 8; v++) { pos[8*lid0+v] = -1; tmp_descriptors[8*lid0+v] = 0.0f; }
		j = -iradius + lid0; //current column... can be done before
		old = -1;
		
		if (j <= iradius) {
			/* Makes a rotation of -(angle) to achieve invariance to rotation */
			 rx = ((cosine * i - sine * j) - (row - irow)) / spacing + 1.5f;
			 cx = ((sine * i + cosine * j) - (col - icol)) / spacing + 1.5f;
			 /* Compute location of sample in terms of real-valued index array
				coordinates. Subtract 0.5 so that rx of 1.0 means to put full
				weight on index[1] (e.g., when rpos is 0 and 4 is 3. */
			/* Test whether this sample falls within boundary of index patch. */
			if ((rx > -1.0f && rx < 4.0f && cx > -1.0f && cx < 4.0f
				 && (irow +i) >= 0  && (irow +i) < grad_height && (icol+j) >= 0 && (icol+j) < grad_width)) {
				 /* Compute Gaussian weight for sample, as function of radial distance
					from center. Sigma is relative to half-width of index. */
				float mag = grad[(int)(icol+j) + (int)(irow+i)*grad_width]
							 * exp(- 0.125f*((rx - 1.5f) * (rx - 1.5f) + (cx - 1.5f) * (cx - 1.5f)) );
				/* Subtract keypoint orientation to give ori relative to keypoint. */
				float ori = orim[(int)(icol+j)+(int)(irow+i)*grad_width] -  angle;
				/* Put orientation in range [0, 2*PI]. */
				while (ori > 2.0f*M_PI_F) ori -= 2.0f*M_PI_F;
				while (ori < 0.0f) ori += 2.0f*M_PI_F;
				/* Increment the appropriate locations in the index to incorporate
					this image sample. The location of the sample in the index is (rx,cx). */
				int	orr, rindex, cindex, oindex;
				float	rweight, cweight;

				float oval = 4.0f*ori*M_1_PI_F; 

				int	ri = (int)((rx >= 0.0f) ? rx : rx - 1.0f),
					ci = (int)((cx >= 0.0f) ? cx : cx - 1.0f),
					oi = (int)((oval >= 0.0f) ? oval : oval - 1.0f);

				float rfrac = rx - ri,	
					cfrac = cx - ci,
					ofrac = oval - oi;
				/*
					//alternative in OpenCL :
					int ri,ci,oi;
					float rfrac = fract(rx,&ri), cfrac = fract(cx,&ci), ofrac = fract(oval,&oi);
				*/
				//why are we taking only positive orientations ?
				if ((ri >= -1  &&  ri < 4  && oi >=  0  &&  oi <= 8  && rfrac >= 0.0f  &&  rfrac <= 1.0f)) {
					/* Put appropriate fraction in each of 8 buckets around this point in the (row,col,ori) dimensions. */
					for (int r = 0; r < 2; r++) {
						rindex = ri + r; 
						if ((rindex >=0 && rindex < 4)) {
							rweight = mag * ((r == 0) ? 1.0f - rfrac : rfrac);

							for (int c = 0; c < 2; c++) {
								cindex = ci + c;
								if ((cindex >=0 && cindex < 4)) {
									cweight = rweight * ((c == 0) ? 1.0f - cfrac : cfrac);
									for (orr = 0; orr < 2; orr++) {
										oindex = oi + orr;
										if (oindex >= 8) {  /* Orientation wraps around at PI. */
											oindex = 0;
										}
										int idx = (r*2+c)*2+orr;
										pos[8*lid0+idx] = (rindex*4 + cindex)*8+oindex;
										tmp_descriptors[8*lid0+idx] = cweight * ((orr == 0) ? 1.0f - ofrac : ofrac); //1.0f;
										
										
	
			
		//almost works... but *not* reliable
//		if (old == -1) {
//			old = atomic_xchg(flag_compute,lid0);
//			barrier(CLK_LOCAL_MEM_FENCE);
//			for (u=0; u < WORKGROUP_SIZE; u++)//contribution of lid0 is tmp_descriptors[lid0] at position pos[lid0]
//				if (pos[u] != -1)
//					tmp_descriptors_2[pos[u]] += tmp_descriptors[u];
//			old = atomic_xchg(flag_compute,-1);
//			old = -1;
//		}
//		barrier(CLK_LOCAL_MEM_FENCE);							
										
										
										
									} //end "for orr"
								} //end "valid cindex"
							} //end "for c"
						} //end "valid rindex"
					} //end "for r"
				}
			} //end "sample in boundaries"
		}
		
		barrier(CLK_LOCAL_MEM_FENCE);
		if (lid0 == 0) {
			for (u=0; u < WORKGROUP_SIZE; u++)
				for (v=0; v < 8; v++)
					if (pos[8*u+v] != -1) tmp_descriptors_2[pos[8*u+v]] += tmp_descriptors[8*u+v];
		}
		barrier(CLK_LOCAL_MEM_FENCE);
		
	} //end "i loop"
>>>>>>> 4e1c5444


<<<<<<< HEAD
		/* Add features to vec obtained from sampling the grad and ori images
		   for a particular scale.  Location of key is (scale,row,col) with respect
		   to images at this scale.  We examine each pixel within a circular
		   region containing the keypoint, and distribute the gradient for that
		   pixel into the appropriate bins of the index array.
		*/
			int i,j;
			/*
				Local memory memset
			*/


			float rx, cx;
			int	irow = (int) (k.s1 + 0.5f), icol = (int) (k.s0 + 0.5f);
			float sine = sin(k.s3), cosine = cos(k.s3);

			/* The spacing of index samples in terms of pixels at this scale. */
			float spacing = k.s2 * 3;

			/* Radius of index sample region must extend to diagonal corner of
			index patch plus half sample for interpolation. */
			int iradius = (int) ((1.414f * spacing * 2.5f) + 0.5f);

			/* Examine all points from the gradient image that could lie within the index square. */

			for (i = -iradius; i <= iradius; i++) {
				for (j = -iradius; j <= iradius; j++) {

					/* Makes a rotation of -angle to achieve invariance to rotation */
					 rx = ((cosine * i - sine * j) - (k.s1 - irow)) / spacing + 1.5f;
					 cx = ((sine * i + cosine * j) - (k.s0 - icol)) / spacing + 1.5f;

					 /* Compute location of sample in terms of real-valued index array
					 coordinates.  Subtract 0.5 so that rx of 1.0 means to put full
					 weight on index[1] (e.g., when rpos is 0 and 4 is 3. */

					/* Test whether this sample falls within boundary of index patch. */ //FIXME: cast to int for comparison
					if (rx > -1.0f && rx < 4.0f && cx > -1.0f && cx < 4.0f
						 && (irow +i) >= 0  && (irow +i) < grad_height && (icol+j) >= 0 && (icol+j) < grad_width) {

						/* Compute Gaussian weight for sample, as function of radial distance
				 		  from center.  Sigma is relative to half-width of index. */
						float mag = grad[(int)(icol+j) + (int)(irow+i)*grad_width]
									 * exp(- 0.125f*((rx - 1.5f) * (rx - 1.5f) + (cx - 1.5f) * (cx - 1.5f)) );

						/* Subtract keypoint orientation to give ori relative to keypoint. */
						float ori = orim[(int)(icol+j)+(int)(irow+i)*grad_width] -  k.s3;

						/* Put orientation in range [0, 2*PI]. */
						while (ori > 2.0f*M_PI_F) ori -= 2.0f*M_PI_F;
						while (ori < 0.0f) ori += 2.0f*M_PI_F;

						/* Increment the appropriate locations in the index to incorporate
	  					 this image sample.  The location of the sample in the index is (rx,cx). */
						int	orr, rindex, cindex, oindex;
						float	rweight, cweight;

						float oval = 4.0f*ori*M_1_PI_F; //8ori/(2pi)

						int	ri = (int)((rx >= 0.0f) ? rx : rx - 1.0f),
							ci = (int)((cx >= 0.0f) ? cx : cx - 1.0f),
							oi = (int)((oval >= 0.0f) ? oval : oval - 1.0f);

						float rfrac = rx - ri,			// Fractional part of location.
							cfrac = cx - ci,
							ofrac = oval - oi;
						/*
						//alternative in OpenCL :
						int ri,ci,oi;
						float	rfrac = fract(rx,&ri),
								cfrac = fract(cx,&ci),
								ofrac = fract(oval,&oi);
						*/
						if (ri >= -1  &&  ri < 4  && oi >=  0  &&  oi <= 8  && rfrac >= 0.0f  &&  rfrac <= 1.0f) {

						/* Put appropriate fraction in each of 8 buckets around this point
							in the (row,col,ori) dimensions.
							 */
							for (int r = 0; r < 2; r++) {
								rindex = ri + r;
								if (rindex >=0 && rindex < 4) {
									rweight = mag * ((r == 0) ? 1.0f - rfrac : rfrac);

									for (int c = 0; c < 2; c++) {
										cindex = ci + c;
										if (cindex >=0 && cindex < 4) {
											cweight = rweight * ((c == 0) ? 1.0f - cfrac : cfrac);
											for (orr = 0; orr < 2; orr++) {
												oindex = oi + orr;
												if (oindex >= 8) {  /* Orientation wraps around at PI. */
													oindex = 0;
												}
												/*
													we want descriptors([rindex][cindex][oindex])[gid0]
														rindex in [0,3]
													 	cindex in [0,3]
													 	oindex in [0,7]
													so	rindex*4 + cindex is in [0,15]
														i = (rindex*4+cindex)*8 + oindex is in [0,127]
													finally : descriptors[128*gid0+i]
														with a vertical representation
												*/

												tmp_descriptors[128*gid0+(rindex*4 + cindex)*8+oindex]
													+= (cweight * ((orr == 0) ? 1.0f - ofrac : ofrac));



											} //end for
										} //end "valid cindex"
									}
								} //end "valid rindex"
							}
						}
					} //end "sample in boundaries"
				} //end "j loop"
			} //end "i loop"



			/*
				At this point, we have a descriptor associated with our keypoint.
				We have to normalize it, then cast to 1-byte integer
			*/


			// Normalization
			float norm = 0;
			for (i = 0; i < 128; i++)
				norm+=pow(tmp_descriptors[128*gid0+i],2.0f); //warning: not the same as C "pow"
			norm = rsqrt(norm); //norm = 1.0f/sqrt(norm); //half_rsqrt to speed-up
			for (i = 0; i < 128; i++)
				tmp_descriptors[128*gid0+i] *= norm;


			//Threshold to 0.2 of the norm, for invariance to illumination
			bool changed = false;
			norm = 0;
			for (i = 0; i < 128; i++) {
				if (tmp_descriptors[128*gid0+i] > 0.2f) {
					tmp_descriptors[128*gid0+i] = 0.2f;
					changed = true;
				}
				norm += pow(tmp_descriptors[128*gid0+i],2.0f);
			}
=======
	/*
		At this point, we have a descriptor associated with our keypoint.
		We have to normalize it, then cast to 1-byte integer
		
		Notes:
		-tmp_descriptors is re-used for communication between threads
		-for tmp_descriptors_2, we use 128 instead of WORKGROUP_SIZE as upper bound,
		   since tmp_descriptors_2 has its values indexed by pos[] whose values are in [0,128[ 
	*/

	// Normalization
>>>>>>> 4e1c5444

	float norm = 0;
	if (lid0 == 0) { //no float atomic add...
		for (i = 0; i < 128; i++) 
			norm+=pow(tmp_descriptors_2[i],2); //warning: not the same as C "pow"
		norm = rsqrt(norm); //norm = 1.0f/sqrt(norm);
		tmp_descriptors[0] = norm; //broadcast
	}
	barrier(CLK_LOCAL_MEM_FENCE);
	norm = tmp_descriptors[0];
	if (lid0 < 128) {
		tmp_descriptors_2[lid0] *= norm;
	}

	//Threshold to 0.2 of the norm, for invariance to illumination
	//this can be parallelized, but with atomic_add (on descriptors[128*groupid+0] for example), which is slow
	bool changed = false;
	norm = 0;
	if (lid0 == 0) {
		for (i = 0; i < 128; i++) {
			if (tmp_descriptors_2[i] > 0.2f) {
				tmp_descriptors_2[i] = 0.2f;
				changed = true;
			}
			norm += pow(tmp_descriptors_2[i],2);
		}
		tmp_descriptors[1] = (changed == true ? 1.0f : -1.0f); //broadcast
		tmp_descriptors[2] = norm; 
	}
	barrier(CLK_LOCAL_MEM_FENCE);
	norm = tmp_descriptors[2];
	//if values have been changed, we have to normalize again...
	if (tmp_descriptors[1] > 0.0f) {
		norm = rsqrt(norm);
		if (lid0 < 128)
			tmp_descriptors_2[lid0] *= norm;
	}
	barrier(CLK_LOCAL_MEM_FENCE);

	//finally, cast to integer
	//store to global memory : tmp_descriptor_2[lid0] --> descriptors[i][lid0]
	if (lid0 < 128) {
		descriptors[128*groupid+lid0]
			= (unsigned char) MIN(255,(unsigned char)(512.0f*tmp_descriptors_2[lid0]));
	}
}


<|MERGE_RESOLUTION|>--- conflicted
+++ resolved
@@ -101,10 +101,7 @@
 	//memset for "pos" and "hist2"
 	pos[lid0] = -1;
 	hist2[lid0] = 0.0f;
-
-	//local memset
-//	if (lid0 < 36) 
-	hist[lid0]=0.0f;
+	hist[lid0] = 0.0f;
 
 	int	row = (int) (k.s1 + 0.5),
 		col = (int) (k.s2 + 0.5);
@@ -134,24 +131,18 @@
 			if (gval > 0.0f  &&  distsq < (radius*radius) + 0.5f) {
 				// Ori is in range of -PI to PI.
 				angle = ori[r*grad_width+c];
-				bin = (int) (36 * (angle + M_PI_F + 0.001f) / (2.0f * M_PI_F)); //why this offset ?
-				//bin = (int) (18.0f * (angle + M_PI_F ) *  M_1_PI_F);
-				if (bin >= 0 && bin <= 36) {
-					bin = MIN(bin, 35);
-					hist2[lid0] = exp(- distsq / (2.0f*sigma*sigma)) * gval;
-					pos[lid0] = bin;
-				}
+				//bin = (int) (36 * (angle + M_PI_F + 0.001f) / (2.0f * M_PI_F)); //why this offset ?
+				bin = (int) (18.0f * (angle + M_PI_F ) *  M_1_PI_F);
+				if (bin<0) bin+=36;
+				if (bin>35) bin-=36;
+				hist2[lid0] = exp(- distsq / (2.0f*sigma*sigma)) * gval;
+				pos[lid0] = bin;
 			}
 		}
 		barrier(CLK_LOCAL_MEM_FENCE);
-<<<<<<< HEAD
 
 		//We are missing atomic operations on floats in OpenCL...
-		if (lid0 == 0) {
-=======
-		//We do not have atomic operations on floats...
 		if (lid0 == 0) { //this has to be done here ! if not, pos[] is erased !
->>>>>>> 4e1c5444
 			for (i=0; i < WORKGROUP_SIZE; i++)
 				if (pos[i] != -1) hist[pos[i]] += hist2[i];
 		}
@@ -255,27 +246,14 @@
 	barrier(CLK_LOCAL_MEM_FENCE);
 	if (lid0==0){
 		
-//		if (hist2[1]>hist2[0]){
-//			hist2[0]=hist2[1];
-//			pos[0] = pos[1];
-//		}
-//		argmax = pos[0];
-//		maxval = hist2[0];
-
-		argmax = 0;
-		maxval = 0.0f;
-		
-		for (i=0;i<36;i++){
-			if (hist[i]>maxval){
-				maxval = hist[i];
-				argmax=i;
-			}
-		}
-
-		pos[0] = argmax;
-		hist2[0] = maxval;
-
-	/*
+		if (hist2[1]>hist2[0]){
+			hist2[0]=hist2[1];
+			pos[0] = pos[1];
+		}
+		argmax = pos[0];
+		maxval = hist2[0];
+
+		/*
 		This maximum value in the histogram is defined as the orientation of our current keypoint
 		NOTE: a "true" keypoint has his coordinates multiplied by "octsize" (cf. SIFT)
 	*/
@@ -293,8 +271,8 @@
 		*/
 		interp = 0.5f * (hist_prev - hist_next) / (hist_prev - 2.0f * maxval + hist_next);
 		angle = (argmax + 0.5f + interp) * ONE_18;
-		if (angle<0.0f) angle+=2;
-		else if (angle>2) angle-=2;
+		if (angle<0.0f) angle+=2.0f;
+		else if (angle>2.0f) angle-=2.0f;
 
 
 		k.s0 = k.s2 *octsize; 			//c
@@ -341,8 +319,8 @@
 		*/
 			interp = 0.5f * (hist_prev - hist_next) / (hist_prev - 2.0f * hist_curr + hist_next);
 			angle = (i + 0.5f + interp) * ONE_18;
-			if (angle<0.0f) angle+=2;
-			else if (angle>2) angle-=2;
+			if (angle<0.0f) angle+=2.0f;
+			else if (angle>2.0f) angle-=2.0f;
 			k.s3 = (angle-1.0f)*M_PI_F;
 			old  = atomic_inc(counter);
 			if (old < nb_keypoints) keypoints[old] = k;
@@ -414,11 +392,6 @@
 	int grad_width,
 	int grad_height)
 {
-<<<<<<< HEAD
-	__local float tmp_descriptors[128];
-	int gid0 = (int) get_global_id(0);
-	if (keypoints_start <= gid0 && gid0 < keypoints_end) {
-=======
 
 	int lid0 = get_local_id(0);
 	int groupid = get_group_id(0);
@@ -544,156 +517,8 @@
 		barrier(CLK_LOCAL_MEM_FENCE);
 		
 	} //end "i loop"
->>>>>>> 4e1c5444
-
-
-<<<<<<< HEAD
-		/* Add features to vec obtained from sampling the grad and ori images
-		   for a particular scale.  Location of key is (scale,row,col) with respect
-		   to images at this scale.  We examine each pixel within a circular
-		   region containing the keypoint, and distribute the gradient for that
-		   pixel into the appropriate bins of the index array.
-		*/
-			int i,j;
-			/*
-				Local memory memset
-			*/
-
-
-			float rx, cx;
-			int	irow = (int) (k.s1 + 0.5f), icol = (int) (k.s0 + 0.5f);
-			float sine = sin(k.s3), cosine = cos(k.s3);
-
-			/* The spacing of index samples in terms of pixels at this scale. */
-			float spacing = k.s2 * 3;
-
-			/* Radius of index sample region must extend to diagonal corner of
-			index patch plus half sample for interpolation. */
-			int iradius = (int) ((1.414f * spacing * 2.5f) + 0.5f);
-
-			/* Examine all points from the gradient image that could lie within the index square. */
-
-			for (i = -iradius; i <= iradius; i++) {
-				for (j = -iradius; j <= iradius; j++) {
-
-					/* Makes a rotation of -angle to achieve invariance to rotation */
-					 rx = ((cosine * i - sine * j) - (k.s1 - irow)) / spacing + 1.5f;
-					 cx = ((sine * i + cosine * j) - (k.s0 - icol)) / spacing + 1.5f;
-
-					 /* Compute location of sample in terms of real-valued index array
-					 coordinates.  Subtract 0.5 so that rx of 1.0 means to put full
-					 weight on index[1] (e.g., when rpos is 0 and 4 is 3. */
-
-					/* Test whether this sample falls within boundary of index patch. */ //FIXME: cast to int for comparison
-					if (rx > -1.0f && rx < 4.0f && cx > -1.0f && cx < 4.0f
-						 && (irow +i) >= 0  && (irow +i) < grad_height && (icol+j) >= 0 && (icol+j) < grad_width) {
-
-						/* Compute Gaussian weight for sample, as function of radial distance
-				 		  from center.  Sigma is relative to half-width of index. */
-						float mag = grad[(int)(icol+j) + (int)(irow+i)*grad_width]
-									 * exp(- 0.125f*((rx - 1.5f) * (rx - 1.5f) + (cx - 1.5f) * (cx - 1.5f)) );
-
-						/* Subtract keypoint orientation to give ori relative to keypoint. */
-						float ori = orim[(int)(icol+j)+(int)(irow+i)*grad_width] -  k.s3;
-
-						/* Put orientation in range [0, 2*PI]. */
-						while (ori > 2.0f*M_PI_F) ori -= 2.0f*M_PI_F;
-						while (ori < 0.0f) ori += 2.0f*M_PI_F;
-
-						/* Increment the appropriate locations in the index to incorporate
-	  					 this image sample.  The location of the sample in the index is (rx,cx). */
-						int	orr, rindex, cindex, oindex;
-						float	rweight, cweight;
-
-						float oval = 4.0f*ori*M_1_PI_F; //8ori/(2pi)
-
-						int	ri = (int)((rx >= 0.0f) ? rx : rx - 1.0f),
-							ci = (int)((cx >= 0.0f) ? cx : cx - 1.0f),
-							oi = (int)((oval >= 0.0f) ? oval : oval - 1.0f);
-
-						float rfrac = rx - ri,			// Fractional part of location.
-							cfrac = cx - ci,
-							ofrac = oval - oi;
-						/*
-						//alternative in OpenCL :
-						int ri,ci,oi;
-						float	rfrac = fract(rx,&ri),
-								cfrac = fract(cx,&ci),
-								ofrac = fract(oval,&oi);
-						*/
-						if (ri >= -1  &&  ri < 4  && oi >=  0  &&  oi <= 8  && rfrac >= 0.0f  &&  rfrac <= 1.0f) {
-
-						/* Put appropriate fraction in each of 8 buckets around this point
-							in the (row,col,ori) dimensions.
-							 */
-							for (int r = 0; r < 2; r++) {
-								rindex = ri + r;
-								if (rindex >=0 && rindex < 4) {
-									rweight = mag * ((r == 0) ? 1.0f - rfrac : rfrac);
-
-									for (int c = 0; c < 2; c++) {
-										cindex = ci + c;
-										if (cindex >=0 && cindex < 4) {
-											cweight = rweight * ((c == 0) ? 1.0f - cfrac : cfrac);
-											for (orr = 0; orr < 2; orr++) {
-												oindex = oi + orr;
-												if (oindex >= 8) {  /* Orientation wraps around at PI. */
-													oindex = 0;
-												}
-												/*
-													we want descriptors([rindex][cindex][oindex])[gid0]
-														rindex in [0,3]
-													 	cindex in [0,3]
-													 	oindex in [0,7]
-													so	rindex*4 + cindex is in [0,15]
-														i = (rindex*4+cindex)*8 + oindex is in [0,127]
-													finally : descriptors[128*gid0+i]
-														with a vertical representation
-												*/
-
-												tmp_descriptors[128*gid0+(rindex*4 + cindex)*8+oindex]
-													+= (cweight * ((orr == 0) ? 1.0f - ofrac : ofrac));
-
-
-
-											} //end for
-										} //end "valid cindex"
-									}
-								} //end "valid rindex"
-							}
-						}
-					} //end "sample in boundaries"
-				} //end "j loop"
-			} //end "i loop"
-
-
-
-			/*
-				At this point, we have a descriptor associated with our keypoint.
-				We have to normalize it, then cast to 1-byte integer
-			*/
-
-
-			// Normalization
-			float norm = 0;
-			for (i = 0; i < 128; i++)
-				norm+=pow(tmp_descriptors[128*gid0+i],2.0f); //warning: not the same as C "pow"
-			norm = rsqrt(norm); //norm = 1.0f/sqrt(norm); //half_rsqrt to speed-up
-			for (i = 0; i < 128; i++)
-				tmp_descriptors[128*gid0+i] *= norm;
-
-
-			//Threshold to 0.2 of the norm, for invariance to illumination
-			bool changed = false;
-			norm = 0;
-			for (i = 0; i < 128; i++) {
-				if (tmp_descriptors[128*gid0+i] > 0.2f) {
-					tmp_descriptors[128*gid0+i] = 0.2f;
-					changed = true;
-				}
-				norm += pow(tmp_descriptors[128*gid0+i],2.0f);
-			}
-=======
+
+
 	/*
 		At this point, we have a descriptor associated with our keypoint.
 		We have to normalize it, then cast to 1-byte integer
@@ -705,7 +530,6 @@
 	*/
 
 	// Normalization
->>>>>>> 4e1c5444
 
 	float norm = 0;
 	if (lid0 == 0) { //no float atomic add...
