--- conflicted
+++ resolved
@@ -217,12 +217,7 @@
  * \brief From the (temporary) keypoints, create a vector of interpolated keypoints
  * 			(this is the last step of keypoints refinement)
  *  	 Note that we take the value (-1,-1,-1) for invalid keypoints. This creates "holes" in the vector.
-<<<<<<< HEAD
-    NOTE: the keypoints vector is not compacted yet
- * 
-=======
- *
->>>>>>> 36b56ef4
+ *
  * @param DOGS: Pointer to global memory with ALL the coutiguously pre-allocated Differences of Gaussians
  * @param keypoints: Pointer to global memory with current keypoints vector. It will be modified with the interpolated points
  * @param end_keypoint: actual number of keypoints previously found, i.e previous "counter" final value
@@ -526,10 +521,7 @@
 			} //end loop in histogram
 		} //end "valid keypoint"
 	} //end "in the vector"
-<<<<<<< HEAD
 }
-
-
 
 
 
@@ -702,38 +694,3 @@
 }
 
 
-
-
-
-
-
-
-
-
-
-
-
-
-
-
-
-
-
-
-
-
-
-
-
-
-
-
-
-
-
-			
-
-
-=======
-}
->>>>>>> 36b56ef4
