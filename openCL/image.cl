/**
 *
 * Functions on images
 *
 *
*/


/*
 Keypoint structure : (amplitude, row, column, sigma)

 k.x == k.s0 : amplitude
 k.y == k.s1 : row
 k.z == k.s2 : column
 k.w == k.s3 : sigma

*/
typedef float4 keypoint;
#define MIN(i,j) ( (i)<(j) ? (i):(j) )
#define MAX(i,j) ( (i)<(j) ? (j):(i) )

/*
 Do not use __constant memory for large (usual) images
*/
#define MAX_CONST_SIZE 16384


/**
 * \brief Gradient of a grayscale image
 *
 * The gradient is computed using central differences in the interior and first differences at the boundaries.
 * NOTE: In "sift.cpp", the gradient magnitude is not divided by 2.
 * To be coherent with Python's gradient, we shall divide by 2 and use a threshold twice smaller.
 *
 * @param igray: Pointer to global memory with the input data of the grayscale image
 * @param grad: Pointer to global memory with the output norm of the gradient
 * @param ori: Pointer to global memory with the output orientation of the gradient
 * @param width: integer number of columns of the input image
 * @param height: integer number of lines of the input image
 */



__kernel void compute_gradient_orientation(
	__global float* igray,
	__global float *grad,
	__global float *ori,
	int width,
	int height)
{

	int gid1 = (int) get_global_id(1);
	int gid0 = (int) get_global_id(0);

	if (gid0 < height && gid1 < width) {

		float xgrad, ygrad;
		int pos = gid0*width+gid1;

        if (gid1 == 0)
			xgrad = 2.0 * (igray[pos+1] - igray[pos]);
        else if (gid1 == width-1)
			xgrad = 2.0 * (igray[pos] - igray[pos-1]);
        else
			xgrad = igray[pos+1] - igray[pos-1];
        if (gid0 == 0)
			ygrad = 2.0 * (igray[pos] - igray[pos + width]);
        else if (gid0 == height-1)
			ygrad = 2.0 * (igray[pos - width] - igray[pos]);
        else
			ygrad = igray[pos - width] - igray[pos + width];

        grad[pos] = sqrt((xgrad * xgrad + ygrad * ygrad))/2;
        ori[pos] = atan2 (-ygrad,xgrad);

      }
}





/**
 * \brief Local minimum or maximum detection in scale space
 *
 * IMPORTANT:
 *	-The output have to be Memset to (-1,-1,-1,-1)
 *	-This kernel must not be launched with s = 0 or s = nb_of_dogs (=4 for SIFT)
 *
 * @param DOGS: Pointer to global memory with ALL the coutiguously pre-allocated Differences of Gaussians
 * @param border_dist: integer, distance between inner image and borders (SIFT takes 5)
 * @param peak_thresh: float, threshold (SIFT takes 255.0 * 0.04 / 3.0)
 * @param output: Pointer to global memory output *filled with (-1,-1,-1,-1)* by default for invalid keypoints
 * @param octsize: initially 1 then twiced at each new octave
 * @param EdgeThresh0: initial upper limit of the curvatures ratio, to test if the point is on an edge
 * @param EdgeThresh: upper limit of the curvatures ratio, to test if the point is on an edge
 * @param counter: pointer to the current position in keypoints vector -- shared between threads
 * @param nb_keypoints: Maximum number of keypoints: size of the keypoints vector
 * @param scale: the scale in the DoG, i.e the index of the current DoG (this is not the std !)
 * @param total_width: integer number of columns of ALL the (contiguous) DOGs. We have total_height = height
 * @param width: integer number of columns of a DOG.
 * @param height: integer number of lines of a DOG

*/


/*
TODO:
-check fabs(val) outside this kernel ? It would avoid the "if"
-confirm usage of fabs instead of fabsf
-confirm the need to return -atan2() rather than atan2 ; to be coherent with python

*/


__kernel void local_maxmin(
	__global float* DOGS,
	__global keypoint* output,
	int border_dist,
	float peak_thresh,
	int octsize,
	float EdgeThresh0,
	float EdgeThresh,
	__global int* counter,
	int nb_keypoints,
	int scale,
	int width,
	int height)
{

	int gid1 = (int) get_global_id(1);
	int gid0 = (int) get_global_id(0);
	/*
		As the DOGs are contiguous, we have to test if (gid0,gid1) is actually in DOGs[s]
	*/

	if ((gid0 < height - border_dist) && (gid1 < width - border_dist) && (gid0 >= border_dist) && (gid1 >= border_dist)) {
		int index_dog_prev = (scale-1)*(width*height);
		int index_dog = scale*(width*height);
		int index_dog_next = (scale+1)*(width*height);

		float res = 0.0f;
		float val = DOGS[index_dog+gid0*width + gid1];

		/*
		The following condition is part of the keypoints refinement: we eliminate the low-contrast points
		NOTE: "fabsf" instead of "fabs" should be used, for "fabs" if for doubles. Used "fabs" to be coherent with python
		*/
		if (fabs(val) > (0.8 * peak_thresh)) {

			int c,r,pos;
			int ismax = 0, ismin = 0;
			if (val > 0.0) ismax = 1;
			else ismin = 1;

			for (c = gid1 - 1; c <= gid1 + 1; c++) {
				for (r = gid0  - 1; r <= gid0 + 1; r++) {
					pos = r*width + c;
					if (ismax == 1) //if (val > 0.0)
						if (DOGS[index_dog_prev+pos] > val || DOGS[index_dog+pos] > val || DOGS[index_dog_next+pos] > val) ismax = 0;
					if (ismin == 1) //else
						if (DOGS[index_dog_prev+pos] < val || DOGS[index_dog+pos] < val || DOGS[index_dog_next+pos] < val) ismin = 0;
				}
			}

			if (ismax == 1 || ismin == 1) res = val;

			/*
			 At this point, we know if "val" is a local extremum or not
			 We have to test if this value lies on an edge (keypoints refinement)
			  This is done by testing the ratio of the principal curvatures, given by the product and the sum of the
			   Hessian eigenvalues
			*/

			pos = gid0*width+gid1;

			float H00 = DOGS[index_dog+(gid0-1)*width+gid1] - 2.0 * DOGS[index_dog+pos] + DOGS[index_dog+(gid0+1)*width+gid1],
			H11 = DOGS[index_dog+pos-1] - 2.0 * DOGS[index_dog+pos] + DOGS[index_dog+pos+1],
			H01 = ( (DOGS[index_dog+(gid0+1)*width+gid1+1]
					- DOGS[index_dog+(gid0+1)*width+gid1-1])
					- (DOGS[index_dog+(gid0-1)*width+gid1+1] - DOGS[index_dog+(gid0-1)*width+gid1-1])) / 4.0;

			float det = H00 * H11 - H01 * H01, trace = H00 + H11;

			/*
			   If (trace^2)/det < thresh, the Keypoint is OK.
			   Note that the following "EdgeThresh" seem to be the inverse of the ratio upper limit
			*/

			float edthresh = (octsize <= 1 ? EdgeThresh0 : EdgeThresh);

			if (det < edthresh * trace * trace)
				res = 0.0f;

			/*
			 At this stage, res != 0.0f iff the current pixel is a good keypoint
			*/
			if (res != 0.0f) {
				int old = atomic_inc(counter);
				keypoint k = 0.0; //no malloc, for this is a float4
				k.s0 = val;
				k.s1 = (float) gid0;
				k.s2 = (float) gid1;
				k.s3 = (float) scale;
				if (old < nb_keypoints) output[old]=k;
			}

		}//end "value >thresh"
	}//end "in the inner image"
}





/**
 * \brief From the (temporary) keypoints, create a vector of interpolated keypoints
 * 			(this is the last step of keypoints refinement)
 *  	 Note that we take the value (-1,-1,-1) for invalid keypoints. This creates "holes" in the vector.
 *
 * @param DOGS: Pointer to global memory with ALL the coutiguously pre-allocated Differences of Gaussians
 * @param keypoints: Pointer to global memory with current keypoints vector. It will be modified with the interpolated points
 * @param end_keypoint: actual number of keypoints previously found, i.e previous "counter" final value
 * @param peak_thresh: we are not counting the interpolated values if below the threshold (par.PeakThresh = 255.0*0.04/3.0)
 * @param InitSigma: float "par.InitSigma" in SIFT (1.6 by default)
 * @param width: integer number of columns of the DoG
 * @param height: integer number of lines of the DoG
 */


__kernel void interp_keypoint(
	__global float* DOGS,
	__global keypoint* keypoints,
	int start_keypoint,
	int end_keypoint,
	float peak_thresh,
	float InitSigma,
	int width,
	int height)
{

	//int gid1 = (int) get_global_id(1);
	int gid0 = (int) get_global_id(0);

	if ((gid0 >= start_keypoint) && (gid0 < end_keypoint)) {
		keypoint k = keypoints[gid0];
		int r = (int) k.s1;
		int c = (int) k.s2;
		int scale = (int) k.s3;
		if (r != -1) {
			int index_dog_prev = (scale-1)*(width*height);
			int index_dog =scale*(width*height);
			int index_dog_next =(scale+1)*(width*height);

			//pre-allocating variables before entering into the loop
			float g0, g1, g2,
				H00, H11, H22, H01, H02, H12, H10, H20, H21,
				K00, K11, K22, K01, K02, K12, K10, K20, K21,
				solution0, solution1, solution2, det, peakval;
			int pos = r*width+c;
			int loop = 1, movesRemain = 5;
			int newr = r, newc = c;

			//this loop replaces the recursive "InterpKeyPoint"
			while (loop == 1) {

				pos = newr*width+newc;

				//Fill in the values of the gradient from pixel differences
				g0 = (DOGS[index_dog_next+pos] - DOGS[index_dog_prev+pos]) / 2.0f;
				g1 = (DOGS[index_dog+(newr+1)*width+newc] - DOGS[index_dog+(newr-1)*width+newc]) / 2.0f;
				g2 = (DOGS[index_dog+pos+1] - DOGS[index_dog+pos-1]) / 2.0f;

				//Fill in the values of the Hessian from pixel differences
<<<<<<< HEAD
				H00 = DOGS[index_dog_prev+pos]   - 2.0 * DOGS[index_dog+pos] + DOGS[index_dog_next+pos];
				H11 = DOGS[index_dog+(newr-1)*width+newc] - 2.0 * DOGS[index_dog+pos] + DOGS[index_dog+(newr+1)*width+newc];
				H22 = DOGS[index_dog+pos-1] - 2.0 * DOGS[index_dog+pos] + DOGS[index_dog+pos+1];

				H01 = ( (DOGS[index_dog_next+(newr+1)*width+newc] - DOGS[index_dog_next+(newr-1)*width+newc])
						- (DOGS[index_dog_prev+(newr+1)*width+newc] - DOGS[index_dog_prev+(newr-1)*width+newc])) / 4.0;

				H02 = ( (DOGS[index_dog_next+pos+1] - DOGS[index_dog_next+pos-1])
						-(DOGS[index_dog_prev+pos+1] - DOGS[index_dog_prev+pos-1])) / 4.0;

				H12 = ( (DOGS[index_dog+(newr+1)*width+newc+1] - DOGS[index_dog+(newr+1)*width+newc-1])
						- (DOGS[index_dog+(newr-1)*width+newc+1] - DOGS[index_dog+(newr-1)*width+newc-1])) / 4.0;

=======
				H00 = DOGS[index_dog_prev+pos]   - 2.0f * DOGS[index_dog+pos] + DOGS[index_dog_next+pos];
				H11 = DOGS[index_dog+(newr-1)*width+newc] - 2.0f * DOGS[index_dog+pos] + DOGS[index_dog+(newr+1)*width+newc];
				H22 = DOGS[index_dog+pos-1] - 2.0f * DOGS[index_dog+pos] + DOGS[index_dog+pos+1];
			
				H01 = ( (DOGS[index_dog_next+(newr+1)*width+newc] - DOGS[index_dog_next+(newr-1)*width+newc])
						- (DOGS[index_dog_prev+(newr+1)*width+newc] - DOGS[index_dog_prev+(newr-1)*width+newc])) / 4.0f;
						
				H02 = ( (DOGS[index_dog_next+pos+1] - DOGS[index_dog_next+pos-1])
						-(DOGS[index_dog_prev+pos+1] - DOGS[index_dog_prev+pos-1])) / 4.0f;
						
				H12 = ( (DOGS[index_dog+(newr+1)*width+newc+1] - DOGS[index_dog+(newr+1)*width+newc-1])
						- (DOGS[index_dog+(newr-1)*width+newc+1] - DOGS[index_dog+(newr-1)*width+newc-1])) / 4.0f;
									
>>>>>>> b6c77880
				H10 = H01; H20 = H02; H21 = H12;


				//inversion of the Hessian	: det*K = H^(-1)

				det = -(H02*H11*H20) + H01*H12*H20 + H02*H10*H21 - H00*H12*H21 - H01*H10*H22 + H00*H11*H22;

				K00 = H11*H22 - H12*H21;
				K01 = H02*H21 - H01*H22;
				K02 = H01*H12 - H02*H11;
				K10 = H12*H20 - H10*H22;
				K11 = H00*H22 - H02*H20;
				K12 = H02*H10 - H00*H12;
				K20 = H10*H21 - H11*H20;
				K21 = H01*H20 - H00*H21;
				K22 = H00*H11 - H01*H10;


				/*
					x = -H^(-1)*g
				 As the Taylor Serie is calcualted around the current keypoint,
				 the position of the true extremum x_opt is exactly the "offset" between x and x_opt ("x" is the origin)
				*/
				solution0 = -(g0*K00 + g1*K01 + g2*K02)/det; //"offset" in sigma
				solution1 = -(g0*K10 + g1*K11 + g2*K12)/det; //"offset" in r
				solution2 = -(g0*K20 + g1*K21 + g2*K22)/det; //"offset" in c

				//interpolated DoG magnitude at this peak
<<<<<<< HEAD
				peakval = DOGS[index_dog+pos] + 0.5 * (solution0*g0+solution1*g1+solution2*g2);


=======
				peakval = DOGS[index_dog+pos] + 0.5f * (solution0*g0+solution1*g1+solution2*g2);
		
		
>>>>>>> b6c77880
			/* Move to an adjacent (row,col) location if quadratic interpolation is larger than 0.6 units in some direction. 				The movesRemain counter allows only a fixed number of moves to prevent possibility of infinite loops.
			*/

				if (solution1 > 0.6f && newr < height - 3)
					newr++; //if the extremum is too far (along "r" here), we get closer if we can
				else if (solution1 < -0.6f && newr > 3)
					newr--;
				if (solution2 > 0.6f && newc < width - 3)
					newc++;
				else if (solution2 < -0.6f && newc > 3)
					newc--;

				/*
					Loop test
				*/
				if (movesRemain > 0  &&  (newr != r || newc != c))
					movesRemain--;
				else
					loop = 0;

			}//end of the "keypoints interpolation" big loop


			/* Do not create a keypoint if interpolation still remains far outside expected limits,
				or if magnitude of peak value is below threshold (i.e., contrast is too low).
			*/
			keypoint ki = 0.0f; //float4
			if (fabs(solution0) <= 1.5f && fabs(solution1) <= 1.5f && fabs(solution2) <= 1.5f && fabs(peakval) >= peak_thresh) {
				ki.s0 = peakval;
				ki.s1 = /*k.s1*/ newr + solution1;
				ki.s2 = /*k.s2*/ newc + solution2;
				ki.s3 = InitSigma * pow(2.0f, (((float) scale) + solution0) / 3.0f); //3.0 is "par.Scales"
			}
			else { //the keypoint was not correctly interpolated : we reject it
				ki.s0 = -1.0f; ki.s1 = -1.0f; ki.s2 = -1.0f; ki.s3 = -1.0f;
			}

			keypoints[gid0]=ki;

		/*
			Better return here and compute histogram in another kernel
		*/
		}

	}
}








/**
 * \brief Assign an orientation to the keypoints.  This is done by creating a Gaussian weighted histogram
 *   of the gradient directions in the region.  The histogram is smoothed and the largest peak selected.
 *    The results are in the range of -PI to PI.
 *
 * Warning:
 * 			-At this stage, a keypoint is: (peak,r,c,sigma)
 			 After this function, it will be (c,r,sigma,angle)
 			-The workgroup size have to be "small" in order to achieve "hist[36]"
 *
 * @param keypoints: Pointer to global memory with current keypoints vector.
 * @param grad: Pointer to global memory with gradient norm previously calculated
 * @param ori: Pointer to global memory with gradient orientation previously calculated
 * @param counter: Pointer to global memory with actual number of keypoints previously found
 * @param octsize: initially 1 then twiced at each octave
 * @param OriSigma : a SIFT parameter, default is 1.5. Warning : it is not "InitSigma".
 * @param nb_keypoints : maximum number of keypoints
 * @param grad_width: integer number of columns of the gradient
 * @param grad_height: integer num of lines of the gradient
 */


/*

par.OriBins = 36
par.OriHistThresh = 0.8;
-replace "36" by an external paramater ?
-replace "0.8" by an external parameter ?

*/

__kernel void orientation_assignment(
	__global keypoint* keypoints,
	__global float* grad,
	__global float* ori,
	__global int* counter,
	int octsize,
	float OriSigma, //WARNING: (1.5), it is not "InitSigma (=1.6)"
	int nb_keypoints,
	int keypoints_start,
	int keypoints_end,
	int grad_width,
	int grad_height)
{
	int gid0 = (int) get_global_id(0);

	if (keypoints_start <= gid0 && gid0 < keypoints_end) { //do not use *counter, for it will be modified below
		keypoint k = keypoints[gid0];
		if (k.s1 != -1.0f) { //if the keypoint is valid
			int	bin, prev, next;
			int old;
			float distsq, gval, angle, interp=0.0;
			float hist[36] = { 0.0f,  0.0f,  0.0f,  0.0f,  0.0f,  0.0f,  0.0f,  0.0f,  0.0f,  0.0f,  0.0f,  0.0f,  0.0f, 0.0f,  0.0f,  0.0f,  0.0f,  0.0f,  0.0f,  0.0f,  0.0f,  0.0f,  0.0f,  0.0f,  0.0f,  0.0f, 0.0f,  0.0f,  0.0f,  0.0f,  0.0f,  0.0f,  0.0f,  0.0f,  0.0f,  0.0f};
			int	row = (int) (k.s1 + 0.5),
				col = (int) (k.s2 + 0.5);

			/* Look at pixels within 3 sigma around the point and sum their
			  Gaussian weighted gradient magnitudes into the histogram. */

			float sigma = OriSigma * k.s3;
			int	radius = (int) (sigma * 3.0);
			int rmin = MAX(0,row - radius);
			int cmin = MAX(0,col - radius);
			int rmax = MIN(row + radius,grad_height - 2);
			int cmax = MIN(col + radius,grad_width - 2);
			int i,j,r,c;
			for (r = rmin; r <= rmax; r++) {
				for (c = cmin; c <= cmax; c++) {

					gval = grad[r*grad_width+c];
					distsq = (r-k.s1)*(r-k.s1) + (c-k.s2)*(c-k.s2);

					if (gval > 0.0f  &&  distsq < ((float) (radius*radius)) + 0.5f) {
						/* Ori is in range of -PI to PI. */
						angle = ori[r*grad_width+c];
						bin = (int) (36 * (angle + M_PI_F + 0.001f) / (2.0f * M_PI_F)); //FIXME: why this offset ?
						if (bin >= 0 && bin <= 36) {
							bin = MIN(bin, 35);
							hist[bin] += exp(- distsq / (2.0f*sigma*sigma)) * gval;

						}
					}
				}
			}

			/* Apply smoothing 6 times for accurate Gaussian approximation. */
			float prev2, temp2;
			for (j = 0; j < 6; j++) {
				prev2 = hist[35];
				for (i = 0; i < 36; i++) {
					temp2 = hist[i];
					hist[i] = ( prev2 + hist[i] + hist[(i + 1 == 36) ? 0 : i + 1] ) / 3.0f;
					prev2 = temp2;
				}
			}

			/* Find maximum value in histogram. */
			float maxval = 0.0f;
			int argmax = 0;
			for (i = 0; i < 36; i++)
				if (hist[i] > maxval) { maxval = hist[i]; argmax = i; }

			/*
				This maximum value in the histogram is defined as the orientation of our current keypoint
				NOTE: a "true" keypoint has his coordinates multiplied by "octsize" (cf. SIFT)
			*/
			prev = (argmax == 0 ? 36 - 1 : argmax - 1);
			next = (argmax == 36 - 1 ? 0 : argmax + 1);
			if (maxval < 0.0f) {
				hist[prev] = -hist[prev];
				maxval = -maxval;
				hist[next] = -hist[next];
			}
			interp = 0.5f * (hist[prev] - hist[next]) / (hist[prev] - 2.0f * maxval + hist[next]);
			angle = 2.0f * M_PI_F * (argmax + 0.5f + interp) / 36 - M_PI_F;


			k.s0 = k.s2*octsize; //c
			k.s1 = k.s1*octsize; //r
			k.s2 = k.s3*octsize; //sigma
			k.s3 = angle;		   //angle

			keypoints[gid0] = k;

			/*
				An orientation is now assigned to our current keypoint.
				We can create new keypoints of same (x,y,sigma) but a different angle.
			 	For every local peak in histogram, every peak of value >= 80% of maxval generates a new keypoint
			*/

			keypoint k2 = 0.0; k2.s0 = k.s0; k2.s1 = k.s1; k2.s2 = k.s2;
			for (i = 0; i < 36; i++) {
				prev = (i == 0 ? 36 -1 : i - 1);
				next = (i == 36 -1 ? 0 : i + 1);
				if (hist[i] > hist[prev]  &&  hist[i] > hist[next] && hist[i] >= 0.8f * maxval && i != argmax) {
					/* Use parabolic fit to interpolate peak location from 3 samples. Set angle in range -PI to PI. */
					if (hist[i] < 0.0f) {
						hist[prev] = -hist[prev]; hist[i] = -hist[i]; hist[next] = -hist[next];
					}
					if (hist[i] >= hist[prev]  &&  hist[i] >= hist[next])
			 			interp = 0.5f * (hist[prev] - hist[next]) / (hist[prev] - 2.0f * hist[i] + hist[next]);

					angle = 2.0f * M_PI_F * (i + 0.5f + interp) / 36 - M_PI_F;
					if (angle >= -M_PI_F  &&  angle <= M_PI_F) {
						k2.s3 = angle;
						old  = atomic_inc(counter);
						if (old < nb_keypoints) keypoints[old] = k2;
					}
				} //end "val >= 80%*maxval"
			} //end loop in histogram
		} //end "valid keypoint"
	} //end "in the vector"
}



<<<<<<< HEAD
/*
   
=======
/**
 * \brief Compute a SIFT descriptor for each keypoint.
 *
 * Like in sift.cpp, keypoints are eventually cast to 1-byte integer, for memory sake.
 * However, calculations need to be on float, so we need a temporary descriptors vector in shared memory.
 *
 *
 * @param keypoints: Pointer to global memory with current keypoints vector
 * @param descriptor: Pointer to global memory with the output SIFT descriptor, cast to uint8
 * @param tmp_descriptor: Pointer to shared memory with temporary computed float descriptors
 * @param grad: Pointer to global memory with gradient norm previously calculated
 * @param oril: Pointer to global memory with gradient orientation previously calculated
 * @param keypoints_start : index start for keypoints
 * @param keypoints_end: end index for keypoints
 * @param grad_width: integer number of columns of the gradient
 * @param grad_height: integer num of lines of the gradient
 
 
 WARNING: scale, row and col must not have been multiplied by octsize/octscale here !

-par.MagFactor = 3 //"1.5 sigma"
-OriSize  = 8 //number of bins in the local histogram
-par.IndexSigma  = 1.0

 TODO:
-(c,r,sigma) are not multiplied by octsize yet. It can be done in this kernel.
-memory optimization
>>>>>>> b6c77880


Vertical keypoints (gid0) :
desc[128*gid0 + i] with i in range(0,128)

Horizontal keypoints (gid1) :
desc[W*i+gid0] with i in range(0,128) and W = keypoints_end-keypoints_start+1

 */


__kernel void descriptor(
	__global keypoint* keypoints,
	__global unsigned char *descriptors,
	__local float* tmp_descriptors,
	__global float* grad, 
	__global float* orim,
	int keypoints_start,
	int keypoints_end,
	int grad_width,
	int grad_height)
{

	int gid0 = (int) get_global_id(0);
	if (keypoints_start <= gid0 && gid0 < keypoints_end) {
	
		keypoint k = keypoints[gid0];
		if (k.s1 != -1.0f) {
	
		/* Add features to vec obtained from sampling the grad and ori images
		   for a particular scale.  Location of key is (scale,row,col) with respect
		   to images at this scale.  We examine each pixel within a circular
		   region containing the keypoint, and distribute the gradient for that
		   pixel into the appropriate bins of the index array.
		*/
			int i,j;
			/*
				Local memory memset
			*/
			for (i=0; i < 128; i++)
				tmp_descriptors[128*gid0+i] = 0.0f;
			
			float rx, cx;
			int	irow = (int) (k.s1 + 0.5f), icol = (int) (k.s0 + 0.5f);
			float sine = sin(k.s3), cosine = cos(k.s3);

			/* The spacing of index samples in terms of pixels at this scale. */
			float spacing = k.s2 * 3;

			/* Radius of index sample region must extend to diagonal corner of
			index patch plus half sample for interpolation. */
			int iradius = (int) ((1.414f * spacing * 2.5f) + 0.5f);

			/* Examine all points from the gradient image that could lie within the index square. */
			
			for (i = -iradius; i <= iradius; i++) {
				for (j = -iradius; j <= iradius; j++) {

					/* Makes a rotation of -angle to achieve invariance to rotation */
					 rx = ((cosine * i - sine * j) - (k.s1 - irow)) / spacing + 1.5f;
					 cx = ((sine * i + cosine * j) - (k.s0 - icol)) / spacing + 1.5f;

					 /* Compute location of sample in terms of real-valued index array
					 coordinates.  Subtract 0.5 so that rx of 1.0 means to put full
					 weight on index[1] (e.g., when rpos is 0 and 4 is 3. */

					/* Test whether this sample falls within boundary of index patch. */ //FIXME: cast to int for comparison
					if (rx > -1.0f && rx < 4.0f && cx > -1.0f && cx < 4.0f
						 && (irow +i) >= 0  && (irow +i) < grad_height && (icol+j) >= 0 && (icol+j) < grad_width) {

						/* Compute Gaussian weight for sample, as function of radial distance
				 		  from center.  Sigma is relative to half-width of index. */
						float mag = grad[(int)(icol+j) + (int)(irow+i)*grad_width]
									 * exp(- 0.125f*((rx - 1.5f) * (rx - 1.5f) + (cx - 1.5f) * (cx - 1.5f)) );

						/* Subtract keypoint orientation to give ori relative to keypoint. */
						float ori = orim[(int)(icol+j)+(int)(irow+i)*grad_width] -  k.s3;

						/* Put orientation in range [0, 2*PI]. */
						while (ori > 2.0f*M_PI_F) ori -= 2.0f*M_PI_F;
						while (ori < 0.0f) ori += 2.0f*M_PI_F;
					
						/* Increment the appropriate locations in the index to incorporate
	  					 this image sample.  The location of the sample in the index is (rx,cx). */
						int	orr, rindex, cindex, oindex;
						float	rweight, cweight;

						float oval = 4.0f*ori*M_1_PI_F; //8ori/(2pi)
						
						int	ri = (int)((rx >= 0.0f) ? rx : rx - 1.0f),
							ci = (int)((cx >= 0.0f) ? cx : cx - 1.0f), 
							oi = (int)((oval >= 0.0f) ? oval : oval - 1.0f); 

						float rfrac = rx - ri,			// Fractional part of location.
							cfrac = cx - ci,
							ofrac = oval - oi;
						/*	
						//alternative in OpenCL :
						int ri,ci,oi;
						float	rfrac = fract(rx,&ri),
								cfrac = fract(cx,&ci),
								ofrac = fract(oval,&oi);
						*/
						if (ri >= -1  &&  ri < 4  && oi >=  0  &&  oi <= 8  && rfrac >= 0.0f  &&  rfrac <= 1.0f) { 

						/* Put appropriate fraction in each of 8 buckets around this point
							in the (row,col,ori) dimensions.  This loop is written for
							efficiency, as it is the inner loop of key sampling. */
							for (int r = 0; r < 2; r++) {
								rindex = ri + r;
								if (rindex >=0 && rindex < 4) {
									rweight = mag * ((r == 0) ? 1.0f - rfrac : rfrac);

									for (int c = 0; c < 2; c++) {
										cindex = ci + c;
										if (cindex >=0 && cindex < 4) {
											cweight = rweight * ((c == 0) ? 1.0f - cfrac : cfrac);
											for (orr = 0; orr < 2; orr++) {
												oindex = oi + orr;
												if (oindex >= 8) {  /* Orientation wraps around at PI. */
													oindex = 0;
												}
												/*
													we want descriptors([rindex][cindex][oindex])[gid0]
														rindex in [0,3]
													 	cindex in [0,3]
													 	oindex in [0,7]
													so	rindex*4 + cindex is in [0,15]
														i = (rindex*4+cindex)*8 + oindex is in [0,127]
													finally : descriptors[128*gid0+i] 
														with a vertical representation
												*/
													
												tmp_descriptors[128*gid0+(rindex*4 + cindex)*8+oindex] 
													+= (cweight * ((orr == 0) ? 1.0f - ofrac : ofrac));
													
													
													
											} //end for
										} //end "valid cindex"
									}
								} //end "valid rindex"
							}
						}
					} //end "sample in boundaries"
				} //end "j loop"
			} //end "i loop"
			
			
			
			/*
				At this point, we have a descriptor associated with our keypoint.
				We have to normalize it, then cast to 1-byte integer
			*/
			

			// Normalization
			float norm = 0;
			for (i = 0; i < 128; i++)
				norm+=pow(tmp_descriptors[128*gid0+i],2); //warning: not the same as C "pow"
			norm = rsqrt(norm); //norm = 1.0f/sqrt(norm); //half_rsqrt to speed-up
			for (i = 0; i < 128; i++)
				tmp_descriptors[128*gid0+i] *= norm;
			
			
			//Threshold to 0.2 of the norm, for invariance to illumination
			bool changed = false;
			norm = 0;
			for (i = 0; i < 128; i++) {
				if (tmp_descriptors[128*gid0+i] > 0.2f) {
					tmp_descriptors[128*gid0+i] = 0.2f;
					changed = true;
				}
				norm += pow(tmp_descriptors[128*gid0+i],2); 
			}

			//if values have been changed, we have to normalize again...
			if (changed) {
				norm = rsqrt(norm);
				for (i = 0; i < 128; i++)
					tmp_descriptors[128*gid0+i] *= norm;
			}

			//finally, cast to integer			
			//store to global memory : tmp_descriptor[i][gid0] --> descriptors[i][gid0]
			for (i = 0; i < 128; i++) {
				descriptors[128*gid0+i]
					= (unsigned char) MIN(255,(unsigned char)(512.0f*tmp_descriptors[128*gid0+i]));
					//= (unsigned char) tmp_descriptors[128*gid0+i]; 
			}
		
			
		} //end "valid keypoint"
	} //end "in the keypoints"
}


<|MERGE_RESOLUTION|>--- conflicted
+++ resolved
@@ -272,21 +272,6 @@
 				g2 = (DOGS[index_dog+pos+1] - DOGS[index_dog+pos-1]) / 2.0f;
 
 				//Fill in the values of the Hessian from pixel differences
-<<<<<<< HEAD
-				H00 = DOGS[index_dog_prev+pos]   - 2.0 * DOGS[index_dog+pos] + DOGS[index_dog_next+pos];
-				H11 = DOGS[index_dog+(newr-1)*width+newc] - 2.0 * DOGS[index_dog+pos] + DOGS[index_dog+(newr+1)*width+newc];
-				H22 = DOGS[index_dog+pos-1] - 2.0 * DOGS[index_dog+pos] + DOGS[index_dog+pos+1];
-
-				H01 = ( (DOGS[index_dog_next+(newr+1)*width+newc] - DOGS[index_dog_next+(newr-1)*width+newc])
-						- (DOGS[index_dog_prev+(newr+1)*width+newc] - DOGS[index_dog_prev+(newr-1)*width+newc])) / 4.0;
-
-				H02 = ( (DOGS[index_dog_next+pos+1] - DOGS[index_dog_next+pos-1])
-						-(DOGS[index_dog_prev+pos+1] - DOGS[index_dog_prev+pos-1])) / 4.0;
-
-				H12 = ( (DOGS[index_dog+(newr+1)*width+newc+1] - DOGS[index_dog+(newr+1)*width+newc-1])
-						- (DOGS[index_dog+(newr-1)*width+newc+1] - DOGS[index_dog+(newr-1)*width+newc-1])) / 4.0;
-
-=======
 				H00 = DOGS[index_dog_prev+pos]   - 2.0f * DOGS[index_dog+pos] + DOGS[index_dog_next+pos];
 				H11 = DOGS[index_dog+(newr-1)*width+newc] - 2.0f * DOGS[index_dog+pos] + DOGS[index_dog+(newr+1)*width+newc];
 				H22 = DOGS[index_dog+pos-1] - 2.0f * DOGS[index_dog+pos] + DOGS[index_dog+pos+1];
@@ -300,7 +285,6 @@
 				H12 = ( (DOGS[index_dog+(newr+1)*width+newc+1] - DOGS[index_dog+(newr+1)*width+newc-1])
 						- (DOGS[index_dog+(newr-1)*width+newc+1] - DOGS[index_dog+(newr-1)*width+newc-1])) / 4.0f;
 									
->>>>>>> b6c77880
 				H10 = H01; H20 = H02; H21 = H12;
 
 
@@ -329,15 +313,9 @@
 				solution2 = -(g0*K20 + g1*K21 + g2*K22)/det; //"offset" in c
 
 				//interpolated DoG magnitude at this peak
-<<<<<<< HEAD
-				peakval = DOGS[index_dog+pos] + 0.5 * (solution0*g0+solution1*g1+solution2*g2);
-
-
-=======
 				peakval = DOGS[index_dog+pos] + 0.5f * (solution0*g0+solution1*g1+solution2*g2);
 		
 		
->>>>>>> b6c77880
 			/* Move to an adjacent (row,col) location if quadratic interpolation is larger than 0.6 units in some direction. 				The movesRemain counter allows only a fixed number of moves to prevent possibility of infinite loops.
 			*/
 
@@ -548,10 +526,6 @@
 
 
 
-<<<<<<< HEAD
-/*
-   
-=======
 /**
  * \brief Compute a SIFT descriptor for each keypoint.
  *
@@ -579,7 +553,6 @@
  TODO:
 -(c,r,sigma) are not multiplied by octsize yet. It can be done in this kernel.
 -memory optimization
->>>>>>> b6c77880
 
 
 Vertical keypoints (gid0) :
