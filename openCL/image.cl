--- conflicted
+++ resolved
@@ -69,12 +69,7 @@
 			ygrad = 2.0 * (igray[pos - width] - igray[pos]);
         else
 			ygrad = igray[pos - width] - igray[pos + width];
-<<<<<<< HEAD
-
-
-=======
-        
->>>>>>> 7e7d7ce8
+
         grad[pos] = sqrt((xgrad * xgrad + ygrad * ygrad))/2;
         ori[pos] = atan2 (-ygrad,xgrad);
 
@@ -221,13 +216,8 @@
 /**
  * \brief From the (temporary) keypoints, create a vector of interpolated keypoints
  * 			(this is the last step of keypoints refinement)
-<<<<<<< HEAD
- *  	 Note that we take the value (-1,-1,-1) for invalid keypoints
- *
-=======
  *  	 Note that we take the value (-1,-1,-1) for invalid keypoints. This creates "holes" in the vector.
  * 
->>>>>>> 7e7d7ce8
  * @param DOGS: Pointer to global memory with ALL the coutiguously pre-allocated Differences of Gaussians
  * @param keypoints: Pointer to global memory with current keypoints vector. It will be modified with the interpolated points
  * @param actual_nb_keypoints: actual number of keypoints previously found, i.e previous "counter" final value
@@ -256,24 +246,6 @@
 		int r = (int) k.s1;
 		int c = (int) k.s2;
 		int scale = (int) k.s3;
-<<<<<<< HEAD
-
-		int index_dog_prev = (scale-1)*(width*height);
-		int index_dog = scale*(width*height);
-		int index_dog_next = (scale+1)*(width*height);
-
-		//pre-allocating variables before entering into the loop
-		float g0, g1, g2,
-			H00, H11, H22, H01, H02, H12, H10, H20, H21,
-			K00, K11, K22, K01, K02, K12, K10, K20, K21,
-			solution0, solution1, solution2, det, peakval;
-		int pos = r*width+c;
-		int loop = 1, movesRemain = 5;
-		int newr = r, newc = c;
-
-		//this loop replaces the recursive "InterpKeyPoint"
-		while (loop == 1) {
-=======
 		if (r != -1) {
 			int index_dog_prev = (scale-1)*(width*height);
 			int index_dog =scale*(width*height);
@@ -290,7 +262,6 @@
 		
 			//this loop replaces the recursive "InterpKeyPoint"
 			while (loop == 1) { 
->>>>>>> 7e7d7ce8
 
 				pos = newr*width+newc;
 
@@ -299,94 +270,6 @@
 				g1 = (DOGS[index_dog+(newr+1)*width+newc] - DOGS[index_dog+(newr-1)*width+newc]) / 2.0;
 				g2 = (DOGS[index_dog+pos+1] - DOGS[index_dog+pos-1]) / 2.0;
 
-<<<<<<< HEAD
-			//Fill in the values of the Hessian from pixel differences
-			H00 = DOGS[index_dog_prev+pos]   - 2.0 * DOGS[index_dog+pos] + DOGS[index_dog_next+pos];
-			H11 = DOGS[index_dog+(newr-1)*width+newc] - 2.0 * DOGS[index_dog+pos] + DOGS[index_dog+(newr+1)*width+newc];
-			H22 = DOGS[index_dog+pos-1] - 2.0 * DOGS[index_dog+pos] + DOGS[index_dog+pos+1];
-
-			H01 = ( (DOGS[index_dog_next+(newr+1)*width+newc] - DOGS[index_dog_next+(newr-1)*width+newc])
-					- (DOGS[index_dog_prev+(newr+1)*width+newc] - DOGS[index_dog_prev+(newr-1)*width+newc])) / 4.0;
-
-			H02 = ( (DOGS[index_dog_next+pos+1] - DOGS[index_dog_next+pos-1])
-					-(DOGS[index_dog_prev+pos+1] - DOGS[index_dog_prev+pos-1])) / 4.0;
-
-			H12 = ( (DOGS[index_dog+(newr+1)*width+newc+1] - DOGS[index_dog+(newr+1)*width+newc-1])
-					- (DOGS[index_dog+(newr-1)*width+newc+1] - DOGS[index_dog+(newr-1)*width+newc-1])) / 4.0;
-
-			H10 = H01; H20 = H02; H21 = H12;
-
-
-			//inversion of the Hessian	: det*K = H^(-1)
-
-			det = -(H02*H11*H20) + H01*H12*H20 + H02*H10*H21 - H00*H12*H21 - H01*H10*H22 + H00*H11*H22;
-
-			K00 = H11*H22 - H12*H21;
-			K01 = H02*H21 - H01*H22;
-			K02 = H01*H12 - H02*H11;
-			K10 = H12*H20 - H10*H22;
-			K11 = H00*H22 - H02*H20;
-			K12 = H02*H10 - H00*H12;
-			K20 = H10*H21 - H11*H20;
-			K21 = H01*H20 - H00*H21;
-			K22 = H00*H11 - H01*H10;
-
-			/*
-				x = -H^(-1)*g
-			 As the Taylor Serie is calcualted around the current keypoint,
-			 the position of the true extremum x_opt is exactly the "offset" between x and x_opt ("x" is the origin)
-			*/
-			solution0 = -(g0*K00 + g1*K01 + g2*K02)/det; //"offset" in sigma
-			solution1 = -(g0*K10 + g1*K11 + g2*K12)/det; //"offset" in r
-			solution2 = -(g0*K20 + g1*K21 + g2*K22)/det; //"offset" in c
-
-			//interpolated DoG magnitude at this peak
-			peakval = DOGS[index_dog+pos] + 0.5 * (solution0*g0+solution1*g1+solution2*g2);
-
-
-		/* Move to an adjacent (row,col) location if quadratic interpolation is larger than 0.6 units in some direction. 				The movesRemain counter allows only a fixed number of moves to prevent possibility of infinite loops.
-		*/
-
-			if (solution1 > 0.6 && newr < height - 3)
-				newr++; //if the extremum is too far (along "r" here), we get closer if we can
-			else if (solution1 < -0.6 && newr > 3)
-				newr--;
-			if (solution2 > 0.6 && newc < width - 3)
-				newc++;
-			else if (solution2 < -0.6 && newc > 3)
-				newc--;
-
-			/*
-				Loop test
-			*/
-			if (movesRemain > 0  &&  (newr != r || newc != c))
-				movesRemain--;
-			else
-				loop = 0;
-
-		}//end of the "keypoints interpolation" big loop
-
-
-		/* Do not create a keypoint if interpolation still remains far outside expected limits,
-			or if magnitude of peak value is below threshold (i.e., contrast is too low).
-		*/
-		keypoint ki = 0.0; //float4
-		if (fabs(solution0) < 1.5 && fabs(solution1) < 1.5 && fabs(solution2) < 1.5 && fabs(peakval) > peak_thresh) {
-			ki.s0 = peakval;
-			ki.s1 = k.s1 + solution1;
-			ki.s2 = k.s2 + solution2;
-			ki.s3 = InitSigma * pow(2.0f, (((float) scale) + solution0) / 3.0f); //3.0 is "par.Scales"
-		}
-		else { //the keypoint was not correctly interpolated : we reject it
-			ki.s0 = -1.0f; ki.s1 = -1.0f; ki.s2 = -1.0f; ki.s3 = -1.0f;
-		}
-
-		keypoints[gid0]=ki;
-
-	/*
-		Better return here and compute histogram in another kernel
-	*/
-=======
 				//Fill in the values of the Hessian from pixel differences
 				H00 = DOGS[index_dog_prev+pos]   - 2.0 * DOGS[index_dog+pos] + DOGS[index_dog_next+pos];
 				H11 = DOGS[index_dog+(newr-1)*width+newc] - 2.0 * DOGS[index_dog+pos] + DOGS[index_dog+(newr+1)*width+newc];
@@ -475,7 +358,6 @@
 		*/
 		}
 	
->>>>>>> 7e7d7ce8
 	}
 }
 
@@ -535,40 +417,6 @@
 
 	if (keypoints_start <= gid0 && gid0 < keypoints_end) { //do not use *counter, for it will be modified below
 		keypoint k = keypoints[gid0];
-<<<<<<< HEAD
-		int	bin, prev, next;
-		int old;
-		float distsq, gval, angle, interp=0.0;
-		float hist[36] = { 0.0f,  0.0f,  0.0f,  0.0f,  0.0f,  0.0f,  0.0f,  0.0f,  0.0f,  0.0f,  0.0f,  0.0f,  0.0f, 0.0f,  0.0f,  0.0f,  0.0f,  0.0f,  0.0f,  0.0f,  0.0f,  0.0f,  0.0f,  0.0f,  0.0f,  0.0f, 0.0f,  0.0f,  0.0f,  0.0f,  0.0f,  0.0f,  0.0f,  0.0f,  0.0f,  0.0f};
-		int	row = (int) (k.s1 + 0.5),
-			col = (int) (k.s2 + 0.5);
-
-		// Look at pixels within 3 sigma around the point and sum their
-		//  Gaussian weighted gradient magnitudes into the histogram.
-
-		float sigma = OriSigma * k.s3;
-		int	radius = (int) (sigma * 3.0);
-		int rmin = MAX(0,row - radius);
-		int cmin = MAX(0,col - radius);
-		int rmax = MIN(row + radius,grad_height - 2);
-		int cmax = MIN(col + radius,grad_width - 2);
-		int i,j,r,c;
-		for (r = rmin; r <= rmax; r++) {
-			for (c = cmin; c <= cmax; c++) {
-
-				gval = grad[r*grad_width+c];
-				distsq = (r-k.s1)*(r-k.s1) + (c-k.s2)*(c-k.s2);
-
-				if (gval > 0.0f  &&  distsq < ((float) (radius*radius)) + 0.5f) {
-					/* Ori is in range of -PI to PI. */
-					angle = ori[r*grad_width+c];
-					//FIXME: it should be "35" !
-					bin = (int) (36 * (angle + M_PI_F + 0.001f) / (2.0f * M_PI_F));
-					if (bin >= 0 && bin <= 36) {
-						bin = MIN(bin, 36 - 1);
-						hist[bin] += exp(- distsq / (2.0f*sigma*sigma)) * gval;
-
-=======
 		if (k.s1 != -1.0f) { //if the keypoint is valid 
 			int	bin, prev, next;
 			int old;
@@ -602,7 +450,6 @@
 							hist[bin] += exp(- distsq / (2.0f*sigma*sigma)) * gval;
 						
 						}
->>>>>>> 7e7d7ce8
 					}
 				}
 			}
@@ -617,62 +464,6 @@
 					prev2 = temp2;
 				}
 			}
-<<<<<<< HEAD
-		}
-
-		/* Find maximum value in histogram. */
-		float maxval = 0.0f;
-		int argmax = 0;
-		for (i = 0; i < 36; i++)
-			if (hist[i] > maxval) { maxval = hist[i]; argmax = i; }
-
-		/*
-			This maximum value in the histogram is defined as the orientation of our current keypoint
-			NOTE: a "true" keypoint has his coordinates multiplied by "octsize" (cf. SIFT)
-		*/
-		prev = (argmax == 0 ? 36 - 1 : argmax - 1);
-		next = (argmax == 36 - 1 ? 0 : argmax + 1);
-		if (maxval < 0.0f) {
-			hist[prev] = -hist[prev]; maxval = -maxval; hist[next] = -hist[next];
-		}
-		interp = 0.5f * (hist[prev] - hist[next]) / (hist[prev] - 2.0f * maxval + hist[next]);
-		angle = 2.0f * M_PI_F * (argmax + 0.5f + interp) / 36 - M_PI_F;
-
-
-		k.s0 = octsize * k.s2; //c
-		k.s1 = octsize * k.s1; //r
-		k.s2 = octsize * k.s3; //sigma
-		k.s3 = angle;		   //angle
-
-		keypoints[gid0] = k;
-
-		/*
-			An orientation is now assigned to our current keypoint.
-			We can create new keypoints of same (x,y,sigma) but a different angle.
-		 	For every local peak in histogram, every peak of value >= 80% of maxval generates a new keypoint
-		*/
-
-		keypoint k2 = 0.0; k2.s0 = k.s0; k2.s1 = k.s1; k2.s2 = k.s2;
-		for (i = 0; i < 36; i++) {
-			prev = (i == 0 ? 36 -1 : i - 1);
-			next = (i == 36 -1 ? 0 : i + 1);
-			if (hist[i] > hist[prev]  &&  hist[i] > hist[next] && hist[i] >= 0.8f * maxval && i != argmax) {
-				/* Use parabolic fit to interpolate peak location from 3 samples. Set angle in range -PI to PI. */
-				if (hist[i] < 0.0f) {
-					hist[prev] = -hist[prev]; hist[i] = -hist[i]; hist[next] = -hist[next];
-				}
-				if (hist[i] >= hist[prev]  &&  hist[i] >= hist[next])
-		 			interp = 0.5f * (hist[prev] - hist[next]) / (hist[prev] - 2.0f * hist[i] + hist[next]);
-
-				angle = 2.0f * M_PI_F * (i + 0.5f + interp) / 36 - M_PI_F;
-				if (angle >= -M_PI_F  &&  angle <= M_PI_F) {
-					k2.s3 = angle;
-					old  = atomic_inc(counter);
-					if (old < nb_keypoints) keypoints[old] = k2;
-				}
-			} //end "val >= 80%*maxval"
-		} //end loop in histogram
-=======
 		    
 			/* Find maximum value in histogram. */
 			float maxval = 0.0f;
@@ -729,6 +520,5 @@
 				} //end "val >= 80%*maxval"
 			} //end loop in histogram
 		} //end "valid keypoint"
->>>>>>> 7e7d7ce8
 	} //end "in the vector"
 }