--- conflicted
+++ resolved
@@ -43,7 +43,6 @@
 
 #define REDUCE(a, b) ((float2)(fmax(a.x,b.x),fmin(a.y,b.y)))
 #define READ_AND_MAP(i) ((float2)(data[i],data[i]))
-#define MIN(i,j) ( (i)<(j) ? (i):(j) )
 
 /**
  * \brief max_min_global_stage1: Look for the maximum an the minimum of an array. stage1
@@ -66,11 +65,7 @@
 		unsigned int SIZE){
 
     __local volatile float2 ldata[WORKGROUP_SIZE];
-<<<<<<< HEAD
     unsigned int group_size =  min((unsigned int) get_local_size(0), (unsigned int) WORKGROUP_SIZE);
-=======
-    unsigned int group_size =  MIN(get_local_size(0), (unsigned int) WORKGROUP_SIZE);
->>>>>>> c25cb049
     unsigned int lid = get_local_id(0);
     float2 acc;
     unsigned int big_block = group_size * get_num_groups(0);
@@ -151,11 +146,7 @@
 
 	__local float2 ldata[WORKGROUP_SIZE];
     unsigned int lid = get_local_id(0);
-<<<<<<< HEAD
     unsigned int group_size =  min((unsigned int) get_local_size(0), (unsigned int) WORKGROUP_SIZE);
-=======
-    unsigned int group_size =  MIN(get_local_size(0), (unsigned int) WORKGROUP_SIZE);
->>>>>>> c25cb049
     float2 acc = (float2)(-1.0f, -1.0f);
     if (lid<=group_size){
     	ldata[lid] = data2[lid];
