--- conflicted
+++ resolved
@@ -69,17 +69,10 @@
 		
 		if (k.s1 != -1) { //Coordinates are never negative
 			
-<<<<<<< HEAD
-			//k.s0 = (float) k.s2; //col
-			//k.s2 = k.s3; //sigma
-			//k.s3 = 0.0; //angle
-			
-=======
 			/*k.s0 = (float) k.s2; //col
 			k.s2 = k.s3; //sigma
 			k.s3 = 0.0; //angle
 			*/
->>>>>>> 7854f96e
 			int old = atomic_inc(counter);
 			if (old < nbkeypoints) output[old] = k;
 			
