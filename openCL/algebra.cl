
typedef float4 keypoint;

/**
 * \brief Linear combination of two matrices
 *
 * @param u: Pointer to global memory with the input data of the first matrix
 * @param a: float scalar which multiplies the first matrix
 * @param v: Pointer to global memory with the input data of the second matrix
 * @param b: float scalar which multiplies the second matrix
 * @param w: Pointer to global memory with the output data
 * @param width: integer, number of columns the matrices
 * @param height: integer, number of lines of the matrices
 *
 * Nota: updated to have coalesced access on dim[0]
 */

__kernel void combine(
	__global float *u,
	float a,
	__global float *v,
	float b,
	__global float *w,
	int dog,
	int width,
	int height)
{

	int gid1 = (int) get_global_id(1);
	int gid0 = (int) get_global_id(0);

<<<<<<< HEAD
	if (gid0 < width && gid1 < height) {

		int index = gid0 + width * gid1;
=======
	if (gid1 < height && gid0 < width) {

		int index = gid1 * width + gid0;
>>>>>>> ee59997b
		int index_dog = dog * width * height +  index;
		w[index_dog] = a * u[index] + b * v[index];
	}
}



/**
 * \brief Deletes the (-1,-1,-1,-1) in order to get a more "compact" keypoints vector
 		Also arranges the keypoints coordinates in the SIFT order : (x:col,y:row,sigma,angle)
 *		(initially we had (peak,r,c,sigma), but at this stage peak is not useful anymore)
 *
 *
 * @param keypoints: Pointer to global memory with the keypoints
 * @param output: Pointer to global memory with the output
 * @param counter: Pointer to global memory with the shared counter in the output
 * @param start_keypoint: start compaction at this index. counter should be equal to start at the begining.
 * @param end_keypoint: index of last keypoints
 *
 */



__kernel void compact(
	__global keypoint* keypoints,
	__global keypoint* output,
	__global int* counter,
	int start_keypoint,
	int end_keypoint)
{

	int gid0 = (int) get_global_id(0);
	if (gid0 < start_keypoint){
		output[gid0] = keypoints[gid0];
	}
	else if (gid0 < end_keypoint) {

		keypoint k = keypoints[gid0];

		if (k.s1 != -1) { //Coordinates are never negative

			/*k.s0 = (float) k.s2; //col
			k.s2 = k.s3; //sigma
			k.s3 = 0.0; //angle
			*/
			int old = atomic_inc(counter);
			if (old < end_keypoint) output[old] = k;

		}
	}
}














<|MERGE_RESOLUTION|>--- conflicted
+++ resolved
@@ -29,15 +29,8 @@
 	int gid1 = (int) get_global_id(1);
 	int gid0 = (int) get_global_id(0);
 
-<<<<<<< HEAD
 	if (gid0 < width && gid1 < height) {
-
 		int index = gid0 + width * gid1;
-=======
-	if (gid1 < height && gid0 < width) {
-
-		int index = gid1 * width + gid0;
->>>>>>> ee59997b
 		int index_dog = dog * width * height +  index;
 		w[index_dog] = a * u[index] + b * v[index];
 	}
