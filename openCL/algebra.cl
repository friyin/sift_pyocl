--- conflicted
+++ resolved
@@ -16,12 +16,6 @@
  *
  */
  
-<<<<<<< HEAD
-=======
-#define MAX_CONST_SIZE 16384
-
-//TODO: replace by Jerome's version
->>>>>>> 886cad38
 __kernel void combine(
 	__global float *u,
 	float a,
