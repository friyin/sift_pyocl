#!/usr/bin/env python
# -*- coding: utf8 -*-
#
#    Project: Sift implementation in Python + OpenCL
#             https://github.com/kif/sift_pyocl
#

"""
Test suite for image kernels
"""

from __future__ import division

__authors__ = ["Jérôme Kieffer"]
__contact__ = "jerome.kieffer@esrf.eu"
__license__ = "BSD"
__copyright__ = "European Synchrotron Radiation Facility, Grenoble, France"
__date__ = "2013-05-28"
__license__ = """
Permission is hereby granted, free of charge, to any person
obtaining a copy of this software and associated documentation
files (the "Software"), to deal in the Software without
restriction, including without limitation the rights to use,
copy, modify, merge, publish, distribute, sublicense, and/or sell
copies of the Software, and to permit persons to whom the
Software is furnished to do so, subject to the following
conditions:

The above copyright notice and this permission notice shall be
included in all copies or substantial portions of the Software.

THE SOFTWARE IS PROVIDED "AS IS", WITHOUT WARRANTY OF ANY KIND,
EXPRESS OR IMPLIED, INCLUDING BUT NOT LIMITED TO THE WARRANTIES
OF MERCHANTABILITY, FITNESS FOR A PARTICULAR PURPOSE AND
NONINFRINGEMENT. IN NO EVENT SHALL THE AUTHORS OR COPYRIGHT
HOLDERS BE LIABLE FOR ANY CLAIM, DAMAGES OR OTHER LIABILITY,
WHETHER IN AN ACTION OF CONTRACT, TORT OR OTHERWISE, ARISING
FROM, OUT OF OR IN CONNECTION WITH THE SOFTWARE OR THE USE OR
OTHER DEALINGS IN THE SOFTWARE.

"""

import time, os, logging
import numpy
import pyopencl, pyopencl.array
import scipy, scipy.misc, scipy.ndimage, pylab
import sys
import unittest
from utilstest import UtilsTest, getLogger, ctx
from test_image_functions import * #for Python implementation of tested functions
from test_image_setup import *
import sift
from sift.utils import calc_size
logger = getLogger(__file__)
if logger.getEffectiveLevel() <= logging.INFO:
    PROFILE = True
    queue = pyopencl.CommandQueue(ctx, properties=pyopencl.command_queue_properties.PROFILING_ENABLE)
    import pylab
else:
    PROFILE = False
    queue = pyopencl.CommandQueue(ctx)

SHOW_FIGURES = False
PRINT_KEYPOINTS = True


print "working on %s" % ctx.devices[0].name

'''
For Python implementation of tested functions, see "test_image_functions.py"
'''



class test_image(unittest.TestCase):
    def setUp(self):

        kernel_path = os.path.join(os.path.dirname(os.path.abspath(sift.__file__)), "image.cl")
        kernel_src = open(kernel_path).read()
        self.program = pyopencl.Program(ctx, kernel_src).build()
        self.wg = (1, 8)



    def tearDown(self):
        self.mat = None
        self.program = None






    def test_gradient(self):
        """
        tests the gradient kernel (norm and orientation)
        """

        self.width = numpy.int32(15)
        self.height = numpy.int32(14)

        self.mat = numpy.random.rand(self.height, self.width).astype(numpy.float32)
        self.gpu_mat = pyopencl.array.to_device(queue, self.mat)
        self.gpu_grad = pyopencl.array.empty(queue, self.mat.shape, dtype=numpy.float32, order="C")
        self.gpu_ori = pyopencl.array.empty(queue, self.mat.shape, dtype=numpy.float32, order="C")
        self.shape = calc_size(self.mat.shape, self.wg)

        t0 = time.time()
        k1 = self.program.compute_gradient_orientation(queue, self.shape, self.wg, self.gpu_mat.data, self.gpu_grad.data, self.gpu_ori.data, self.width, self.height)
        res_norm = self.gpu_grad.get()
        res_ori = self.gpu_ori.get()
        t1 = time.time()
        ref_norm, ref_ori = my_gradient(self.mat)
        t2 = time.time()
        delta_norm = abs(ref_norm - res_norm).max()
        delta_ori = abs(ref_ori - res_ori).max()
        self.assert_(delta_norm < 1e-4, "delta_norm=%s" % (delta_norm))
        self.assert_(delta_ori < 1e-4, "delta_ori=%s" % (delta_ori))
        logger.info("delta_norm=%s" % delta_norm)
        logger.info("delta_ori=%s" % delta_ori)

        if PROFILE:
            logger.info("Global execution time: CPU %.3fms, GPU: %.3fms." % (1000.0 * (t2 - t1), 1000.0 * (t1 - t0)))
            logger.info("Gradient computation took %.3fms" % (1e-6 * (k1.profile.end - k1.profile.start)))





    def test_local_maxmin(self):
        """
        tests the local maximum/minimum detection kernel
        """
        #local_maxmin_setup :
        border_dist, peakthresh, EdgeThresh, EdgeThresh0, octsize, s, nb_keypoints, width, height, DOGS, g = local_maxmin_setup()
        self.s = numpy.int32(s) #1, 2, 3 ... not 4 nor 0.
        self.gpu_dogs = pyopencl.array.to_device(queue, DOGS)
        self.output = pyopencl.array.empty(queue, (nb_keypoints, 4), dtype=numpy.float32, order="C")
        self.output.fill(-1.0, queue) #memset for invalid keypoints
        self.counter = pyopencl.array.zeros(queue, (1,), dtype=numpy.int32, order="C")
        nb_keypoints = numpy.int32(nb_keypoints)
        self.shape = calc_size((DOGS.shape[1], DOGS.shape[0] * DOGS.shape[2]), self.wg) #it's a 3D vector !!

        t0 = time.time()
        k1 = self.program.local_maxmin(queue, self.shape, self.wg,
        	self.gpu_dogs.data, self.output.data,
       		border_dist, peakthresh, octsize, EdgeThresh0, EdgeThresh,
       		self.counter.data, nb_keypoints, self.s, width, height)

        res = self.output.get()
        self.keypoints1 = self.output #for further use
        self.actual_nb_keypoints = self.counter.get()[0] #for further use

        t1 = time.time()
        ref, actual_nb_keypoints2 = my_local_maxmin(DOGS, peakthresh, border_dist, octsize,
        	EdgeThresh0, EdgeThresh, nb_keypoints, self.s, width, height)
        t2 = time.time()

        #we have to sort the arrays, for peaks orders is unknown for GPU
        res_peaks = res[(res[:, 0].argsort(axis=0)), 0]
        ref_peaks = ref[(ref[:, 0].argsort(axis=0)), 0]
        res_r = res[(res[:, 1].argsort(axis=0)), 1]
        ref_r = ref[(ref[:, 1].argsort(axis=0)), 1]
        res_c = res[(res[:, 2].argsort(axis=0)), 2]
        ref_c = ref[(ref[:, 2].argsort(axis=0)), 2]
        #res_s = res[(res[:,3].argsort(axis=0)),3]
        #ref_s = ref[(ref[:,3].argsort(axis=0)),3]
        delta_peaks = abs(ref_peaks - res_peaks).max()
        delta_r = abs(ref_r - res_r).max()
        delta_c = abs(ref_c - res_c).max()

        if (PRINT_KEYPOINTS):
            print("keypoints after 2 steps of refinement: (s= %s, octsize=%s) %s" % (self.s, octsize, self.actual_nb_keypoints))
            #print("For ref: %s" %(ref_peaks[ref_peaks!=-1].shape))
            print res[0:self.actual_nb_keypoints]#[0:74]
            #print ref[0:32]

        self.assert_(delta_peaks < 1e-4, "delta_peaks=%s" % (delta_peaks))
        self.assert_(delta_r < 1e-4, "delta_r=%s" % (delta_r))
        self.assert_(delta_c < 1e-4, "delta_c=%s" % (delta_c))
        logger.info("delta_peaks=%s" % delta_peaks)
        logger.info("delta_r=%s" % delta_r)
        logger.info("delta_c=%s" % delta_c)


        if PROFILE:
            logger.info("Global execution time: CPU %.3fms, GPU: %.3fms." % (1000.0 * (t2 - t1), 1000.0 * (t1 - t0)))
            logger.info("Local extrema search took %.3fms" % (1e-6 * (k1.profile.end - k1.profile.start)))





    def test_interpolation(self):
        """
        tests the keypoints interpolation kernel
        Requires the following: "self.keypoints1", "self.actual_nb_keypoints", 	"self.gpu_dog_prev", self.gpu_dog", 			"self.gpu_dog_next", "self.s", "self.width", "self.height", "self.peakthresh"
        """

        #interpolation_setup :
        border_dist, peakthresh, EdgeThresh, EdgeThresh0, octsize, nb_keypoints, actual_nb_keypoints, width, height, DOGS, s, keypoints_prev, blur = interpolation_setup()

        # actual_nb_keypoints is the number of keypoints returned by "local_maxmin".
        #After the interpolation, it will be reduced, but we can still use it as a boundary.
        shape = calc_size(keypoints_prev.shape, self.wg)
        gpu_dogs = pyopencl.array.to_device(queue, DOGS)
        gpu_keypoints1 = pyopencl.array.to_device(queue, keypoints_prev)
        #actual_nb_keypoints = numpy.int32(len((keypoints_prev[:,0])[keypoints_prev[:,1] != -1]))
        start_keypoints = numpy.int32(0)
        actual_nb_keypoints = numpy.int32(actual_nb_keypoints)
        InitSigma = numpy.float32(1.6) #warning: it must be the same in my_keypoints_interpolation
        t0 = time.time()
        k1 = self.program.interp_keypoint(queue, shape, self.wg,
        	gpu_dogs.data, gpu_keypoints1.data, start_keypoints, actual_nb_keypoints,
        	peakthresh, InitSigma, width, height)
        res = gpu_keypoints1.get()

        t1 = time.time()
        ref = numpy.copy(keypoints_prev) #important here
        for i, k in enumerate(ref[:nb_keypoints, :]):
            ref[i] = my_interp_keypoint(DOGS, s, k[1], k[2], 5, peakthresh, width, height)

        t2 = time.time()


        #we have to compare keypoints different from (-1,-1,-1,-1)
        res2 = res[res[:, 1] != -1]
        ref2 = ref[ref[:, 1] != -1]


        if (PRINT_KEYPOINTS):
            print("[s=%s]Keypoints before interpolation: %s" % (s, actual_nb_keypoints))
            #print keypoints_prev[0:10,:]
            print("[s=%s]Keypoints after interpolation : %s" % (s, res2.shape[0]))
            print res[0:actual_nb_keypoints]#[0:10,:]
            #print("Ref:")
            #print ref[0:32,:]


        delta = abs(ref2 - res2).max()
        self.assert_(delta < 1e-4, "delta=%s" % (delta))
        logger.info("delta=%s" % delta)

        if PROFILE:
            logger.info("Global execution time: CPU %.3fms, GPU: %.3fms." % (1000.0 * (t2 - t1), 1000.0 * (t1 - t0)))
            logger.info("Keypoints interpolation took %.3fms" % (1e-6 * (k1.profile.end - k1.profile.start)))



    def test_orientation(self):
        '''
        #tests keypoints orientation assignment kernel
        '''

        #orientation_setup :
        keypoints, nb_keypoints, updated_nb_keypoints, grad, ori, octsize = orientation_setup()
        #keypoints is a compacted vector of keypoints #not anymore
        keypoints_before_orientation = numpy.copy(keypoints) #important here
        wg = max(self.wg),
        shape = calc_size((keypoints.shape[0],), wg)
        #shape = calc_size(keypoints.shape, self.wg)
        gpu_keypoints = pyopencl.array.to_device(queue, keypoints)
        actual_nb_keypoints = numpy.int32(updated_nb_keypoints)
        print("Max. number of keypoints before orientation assignment : %s" % actual_nb_keypoints)

        gpu_grad = pyopencl.array.to_device(queue, grad)
        gpu_ori = pyopencl.array.to_device(queue, ori)
        orisigma = numpy.float32(1.5) #SIFT
        grad_height, grad_width = numpy.int32(grad.shape)
        keypoints_start = numpy.int32(0)
        keypoints_end = numpy.int32(actual_nb_keypoints)
        counter = pyopencl.array.to_device(queue, keypoints_end) #actual_nb_keypoints)

        t0 = time.time()
        k1 = self.program.orientation_assignment(queue, shape, wg,
        	gpu_keypoints.data, gpu_grad.data, gpu_ori.data, counter.data,
        	octsize, orisigma, nb_keypoints, keypoints_start, keypoints_end, grad_width, grad_height)
        res = gpu_keypoints.get()
        cnt = counter.get()
        t1 = time.time()

        ref, updated_nb_keypoints = my_orientation(keypoints, nb_keypoints, keypoints_start, keypoints_end, grad, ori, octsize, orisigma)

        t2 = time.time()

        #print keypoints_before_orientation[0:33]
        if (PRINT_KEYPOINTS):
            print("Keypoints after orientation assignment :")
            print res[0:actual_nb_keypoints]#[0:10]
            #print " "
            #print ref[0:7]

        print("Total keypoints for kernel : %s -- For Python : %s \t [octsize = %s]" % (cnt, updated_nb_keypoints, octsize))

        #sort to compare added keypoints
        d1, d2, d3, d4 = keypoints_compare(ref, res)
        self.assert_(d1 < 1e-4, "delta_cols=%s" % (d1))
        self.assert_(d2 < 1e-4, "delta_rows=%s" % (d2))
        self.assert_(d3 < 1e-4, "delta_sigma=%s" % (d3))
        self.assert_(d4 < 1e-4, "delta_angle=%s" % (d4))
        logger.info("delta_cols=%s" % d1)
        logger.info("delta_rows=%s" % d2)
        logger.info("delta_sigma=%s" % d3)
        logger.info("delta_angle=%s" % d4)
        if PROFILE:
            logger.info("Global execution time: CPU %.3fms, GPU: %.3fms." % (1000.0 * (t2 - t1), 1000.0 * (t1 - t0)))
            logger.info("Orientation assignment took %.3fms" % (1e-6 * (k1.profile.end - k1.profile.start)))






    def test_descriptor(self):
        '''
        #tests keypoints descriptors creation kernel
        '''

        #descriptor_setup :
        keypoints_o, nb_keypoints, actual_nb_keypoints, grad, ori = descriptor_setup()
        #keypoints should be a compacted vector of keypoints
        keypoints_start, keypoints_end = 0, 80 #actual_nb_keypoints
        #keypoints_start, keypoints_end = 20, 30
        keypoints = keypoints_o[keypoints_start:keypoints_end]
        print("Working on keypoints : [%s,%s]" % (keypoints_start, keypoints_end))
        wg = max(self.wg),
        shape = calc_size((keypoints_o.shape[0],), wg)
        gpu_keypoints = pyopencl.array.to_device(queue, keypoints_o)
        gpu_descriptors = pyopencl.array.empty(queue, (keypoints_end - keypoints_start + 1, 128), dtype=numpy.uint8, order="C")
        gpu_grad = pyopencl.array.to_device(queue, grad)
        gpu_ori = pyopencl.array.to_device(queue, ori)

        local_size = (keypoints_end - keypoints_start + 1) * 128 * 4
        local_mem = pyopencl.LocalMemory(local_size)

        keypoints_start, keypoints_end = numpy.int32(keypoints_start), numpy.int32(keypoints_end)
        grad_height, grad_width = numpy.int32(grad.shape)

        t0 = time.time()
        k1 = self.program.descriptor(queue, shape, wg,
            gpu_keypoints.data, gpu_descriptors.data, local_mem, gpu_grad.data, gpu_ori.data,
            keypoints_start, keypoints_end, grad_width, grad_height)
        res = gpu_descriptors.get()
        t1 = time.time()

        ref = my_descriptor(keypoints_o, grad, ori, keypoints_start, keypoints_end)
<<<<<<< HEAD

        #print res[0:30,0:15]
        print ""
        #print ref[0:30,0:15]
        print res[0:keypoints_end - keypoints_start, 0:15] - ref[0:keypoints_end - keypoints_start, 0:15]

=======
        
        print res[0:30,0:15]#keypoints_end-keypoints_start,0:15]
        #print ""
        #print ref[0:keypoints_end-keypoints_start,0:15]
        
>>>>>>> 844a43b3
        t2 = time.time()

        #print keypoints_before_orientation[0:33]
        #if (PRINT_KEYPOINTS):


#        TODO
#        #sort to compare added keypoints
#        d1,d2,d3,d4 = keypoints_compare(ref,res)
#        self.assert_(d1 < 1e-4, "delta_cols=%s" % (d1))
#        self.assert_(d2 < 1e-4, "delta_rows=%s" % (d2))
#        self.assert_(d3 < 1e-4, "delta_sigma=%s" % (d3))
#        self.assert_(d4 < 1e-4, "delta_angle=%s" % (d4))
#        logger.info("delta_cols=%s" % d1)
#        logger.info("delta_rows=%s" % d2)
#        logger.info("delta_sigma=%s" % d3)
#        logger.info("delta_angle=%s" % d4)


        if PROFILE:
            logger.info("Global execution time: CPU %.3fms, GPU: %.3fms." % (1000.0 * (t2 - t1), 1000.0 * (t1 - t0)))
            logger.info("Descriptors computation took %.3fms" % (1e-6 * (k1.profile.end - k1.profile.start)))
















































def test_suite_image():
    testSuite = unittest.TestSuite()
    #testSuite.addTest(test_image("test_gradient"))
    #testSuite.addTest(test_image("test_local_maxmin"))
    #testSuite.addTest(test_image("test_interpolation"))
    #testSuite.addTest(test_image("test_orientation"))
    testSuite.addTest(test_image("test_descriptor"))
    return testSuite

if __name__ == '__main__':
    mysuite = test_suite_image()
    runner = unittest.TextTestRunner()
    if not runner.run(mysuite).wasSuccessful():
        sys.exit(1)
<|MERGE_RESOLUTION|>--- conflicted
+++ resolved
@@ -344,21 +344,12 @@
         t1 = time.time()
 
         ref = my_descriptor(keypoints_o, grad, ori, keypoints_start, keypoints_end)
-<<<<<<< HEAD
-
-        #print res[0:30,0:15]
-        print ""
-        #print ref[0:30,0:15]
-        print res[0:keypoints_end - keypoints_start, 0:15] - ref[0:keypoints_end - keypoints_start, 0:15]
-
-=======
-        
+        t2 = time.time()
+
         print res[0:30,0:15]#keypoints_end-keypoints_start,0:15]
         #print ""
         #print ref[0:keypoints_end-keypoints_start,0:15]
-        
->>>>>>> 844a43b3
-        t2 = time.time()
+
 
         #print keypoints_before_orientation[0:33]
         #if (PRINT_KEYPOINTS):
