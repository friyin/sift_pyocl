#!/usr/bin/env python
# -*- coding: utf8 -*-
#
#    Project: Sift implementation in Python + OpenCL
#             https://github.com/kif/sift_pyocl
#

"""
Test suite for algebra kernels
"""

from __future__ import division

__authors__ = ["Jérôme Kieffer"]
__contact__ = "jerome.kieffer@esrf.eu"
__license__ = "BSD"
__copyright__ = "European Synchrotron Radiation Facility, Grenoble, France"
__date__ = "2013-05-28"
__license__ = """
Permission is hereby granted, free of charge, to any person
obtaining a copy of this software and associated documentation
files (the "Software"), to deal in the Software without
restriction, including without limitation the rights to use,
copy, modify, merge, publish, distribute, sublicense, and/or sell
copies of the Software, and to permit persons to whom the
Software is furnished to do so, subject to the following
conditions:

The above copyright notice and this permission notice shall be
included in all copies or substantial portions of the Software.

THE SOFTWARE IS PROVIDED "AS IS", WITHOUT WARRANTY OF ANY KIND,
EXPRESS OR IMPLIED, INCLUDING BUT NOT LIMITED TO THE WARRANTIES
OF MERCHANTABILITY, FITNESS FOR A PARTICULAR PURPOSE AND
NONINFRINGEMENT. IN NO EVENT SHALL THE AUTHORS OR COPYRIGHT
HOLDERS BE LIABLE FOR ANY CLAIM, DAMAGES OR OTHER LIABILITY,
WHETHER IN AN ACTION OF CONTRACT, TORT OR OTHERWISE, ARISING
FROM, OUT OF OR IN CONNECTION WITH THE SOFTWARE OR THE USE OR
OTHER DEALINGS IN THE SOFTWARE.

"""

import time, os, logging
import numpy
import pyopencl, pyopencl.array
import scipy, scipy.misc, scipy.ndimage
import sys
import unittest
from utilstest import UtilsTest, getLogger, ctx
import sift
from sift.utils import calc_size
logger = getLogger(__file__)
if logger.getEffectiveLevel() <= logging.INFO:
    PROFILE = True
    queue = pyopencl.CommandQueue(ctx, properties=pyopencl.command_queue_properties.PROFILING_ENABLE)
    import pylab
else:
    PROFILE = False
    queue = pyopencl.CommandQueue(ctx)

print "working on %s" % ctx.devices[0].name




def my_combine(mat1,a1,mat2,a2):
    """
    reference linear combination
    """
    return a1*mat1+a2*mat2



def my_compact(keypoints,nbkeypoints):
    '''
    Reference compacting
    '''
    output = -numpy.ones_like(keypoints)
    idx = numpy.where(keypoints[:,1]!=-1)[0]
    length = idx.size
    output[:length,0] = keypoints[idx,0]
    output[:length,1] = keypoints[idx,1]
    output[:length,2] = keypoints[idx,2]
    output[:length,3] = keypoints[idx,3]
    return output, length




class test_algebra(unittest.TestCase):
    def setUp(self):

        kernel_path = os.path.join(os.path.dirname(os.path.abspath(sift.__file__)), "algebra.cl")
        kernel_src = open(kernel_path).read()
        self.program = pyopencl.Program(ctx, kernel_src).build()
<<<<<<< HEAD
        self.wg = (32, 4)
=======
        self.wg = (32, 1)
>>>>>>> ee59997b


    def tearDown(self):
        self.mat1 = None
        self.mat2 = None
        self.program = None






    def test_combine(self):
        """
        tests the combine (linear combination) kernel
        """
        width = numpy.int32(157)
        height = numpy.int32(147)
        coeff1 = numpy.random.rand(1)[0].astype(numpy.float32)
        coeff2 = numpy.random.rand(1)[0].astype(numpy.float32)
        mat1 = numpy.random.rand(height, width).astype(numpy.float32)
        mat2 = numpy.random.rand(height, width).astype(numpy.float32)

        gpu_mat1 = pyopencl.array.to_device(queue, mat1)
        gpu_mat2 = pyopencl.array.to_device(queue, mat2)
        gpu_out = pyopencl.array.empty(queue, mat1.shape, dtype=numpy.float32, order="C")
        shape = calc_size((width, height), self.wg)

        t0 = time.time()
        k1 = self.program.combine(queue, shape, self.wg,
                                  gpu_mat1.data, coeff1, gpu_mat2.data, coeff2,
                                  gpu_out.data, numpy.int32(0),
                                  width, height)
        res = gpu_out.get()
        t1 = time.time()
        ref = my_combine(mat1, coeff1, mat2, coeff2)
        t2 = time.time()
        delta = abs(ref - res).max()
        logger.info("delta=%s" % delta)
        self.assert_(delta < 1e-4, "delta=%s" % (delta))
        if PROFILE:
            logger.info("Global execution time: CPU %.3fms, GPU: %.3fms." % (1000.0 * (t2 - t1), 1000.0 * (t1 - t0)))
            logger.info("Linear combination took %.3fms" % (1e-6 * (k1.profile.end - k1.profile.start)))



    def test_compact(self):
        """
        tests the "compact" kernel
        """

        nbkeypoints = 10000 #constant value
        keypoints = numpy.random.rand(nbkeypoints,4).astype(numpy.float32)
        nb_ones = 0
        for i in range(0,nbkeypoints):
            if ((numpy.random.rand(1))[0] < 0.25):
                keypoints[i]=(-1,-1,-1,-1)
                nb_ones += 1

        gpu_keypoints = pyopencl.array.to_device(queue, keypoints)
        output = pyopencl.array.empty(queue, (nbkeypoints,4), dtype=numpy.float32, order="C")
        output.fill(-1.0,queue)
        counter = pyopencl.array.zeros(queue, (1,), dtype=numpy.int32, order="C")
        wg = max(self.wg),
        shape = calc_size((keypoints.shape[0],), wg)
        nbkeypoints = numpy.int32(nbkeypoints)
        startkeypoints = numpy.int32(0)
        t0 = time.time()
        k1 = self.program.compact(queue, shape, wg,
            gpu_keypoints.data, output.data, counter.data, startkeypoints, nbkeypoints)
        res = output.get()
        count = counter.get()[0]
        t1 = time.time()
        ref, count_ref = my_compact(keypoints,nbkeypoints)
        t2 = time.time()
        
        print("Kernel counter : %s / Python counter : %s / True value : %s" %(count,count_ref,nbkeypoints-nb_ones))

        res_sort_arg = res[:, 0].argsort(axis=0)
        res_sort = res[res_sort_arg]
        ref_sort_arg = ref[:, 0].argsort(axis=0)
        ref_sort = ref[ref_sort_arg]
        delta = abs((res_sort - ref_sort)).max()
        self.assert_(delta < 1e-5, "delta=%s" % (delta))
        self.assertEqual(count, count_ref, "counters are the same")
        logger.info("delta=%s" % delta)
        if PROFILE:
            logger.info("Global execution time: CPU %.3fms, GPU: %.3fms." % (1000.0 * (t2 - t1), 1000.0 * (t1 - t0)))
            logger.info("Compact operation took %.3fms" % (1e-6 * (k1.profile.end - k1.profile.start)))

















def test_suite_algebra():
    testSuite = unittest.TestSuite()
    testSuite.addTest(test_algebra("test_combine"))
    testSuite.addTest(test_algebra("test_compact"))
    return testSuite

if __name__ == '__main__':
    mysuite = test_suite_algebra()
    runner = unittest.TextTestRunner()
    if not runner.run(mysuite).wasSuccessful():
        sys.exit(1)
<|MERGE_RESOLUTION|>--- conflicted
+++ resolved
@@ -63,25 +63,25 @@
 
 
 
-def my_combine(mat1,a1,mat2,a2):
+def my_combine(mat1, a1, mat2, a2):
     """
     reference linear combination
     """
-    return a1*mat1+a2*mat2
-
-
-
-def my_compact(keypoints,nbkeypoints):
+    return a1 * mat1 + a2 * mat2
+
+
+
+def my_compact(keypoints, nbkeypoints):
     '''
     Reference compacting
     '''
     output = -numpy.ones_like(keypoints)
-    idx = numpy.where(keypoints[:,1]!=-1)[0]
+    idx = numpy.where(keypoints[:, 1] != -1)[0]
     length = idx.size
-    output[:length,0] = keypoints[idx,0]
-    output[:length,1] = keypoints[idx,1]
-    output[:length,2] = keypoints[idx,2]
-    output[:length,3] = keypoints[idx,3]
+    output[:length, 0] = keypoints[idx, 0]
+    output[:length, 1] = keypoints[idx, 1]
+    output[:length, 2] = keypoints[idx, 2]
+    output[:length, 3] = keypoints[idx, 3]
     return output, length
 
 
@@ -93,11 +93,7 @@
         kernel_path = os.path.join(os.path.dirname(os.path.abspath(sift.__file__)), "algebra.cl")
         kernel_src = open(kernel_path).read()
         self.program = pyopencl.Program(ctx, kernel_src).build()
-<<<<<<< HEAD
         self.wg = (32, 4)
-=======
-        self.wg = (32, 1)
->>>>>>> ee59997b
 
 
     def tearDown(self):
@@ -150,16 +146,16 @@
         """
 
         nbkeypoints = 10000 #constant value
-        keypoints = numpy.random.rand(nbkeypoints,4).astype(numpy.float32)
+        keypoints = numpy.random.rand(nbkeypoints, 4).astype(numpy.float32)
         nb_ones = 0
-        for i in range(0,nbkeypoints):
+        for i in range(0, nbkeypoints):
             if ((numpy.random.rand(1))[0] < 0.25):
-                keypoints[i]=(-1,-1,-1,-1)
+                keypoints[i] = (-1, -1, -1, -1)
                 nb_ones += 1
 
         gpu_keypoints = pyopencl.array.to_device(queue, keypoints)
-        output = pyopencl.array.empty(queue, (nbkeypoints,4), dtype=numpy.float32, order="C")
-        output.fill(-1.0,queue)
+        output = pyopencl.array.empty(queue, (nbkeypoints, 4), dtype=numpy.float32, order="C")
+        output.fill(-1.0, queue)
         counter = pyopencl.array.zeros(queue, (1,), dtype=numpy.int32, order="C")
         wg = max(self.wg),
         shape = calc_size((keypoints.shape[0],), wg)
@@ -171,10 +167,10 @@
         res = output.get()
         count = counter.get()[0]
         t1 = time.time()
-        ref, count_ref = my_compact(keypoints,nbkeypoints)
+        ref, count_ref = my_compact(keypoints, nbkeypoints)
         t2 = time.time()
-        
-        print("Kernel counter : %s / Python counter : %s / True value : %s" %(count,count_ref,nbkeypoints-nb_ones))
+
+        print("Kernel counter : %s / Python counter : %s / True value : %s" % (count, count_ref, nbkeypoints - nb_ones))
 
         res_sort_arg = res[:, 0].argsort(axis=0)
         res_sort = res[res_sort_arg]
