#!/usr/bin/python
import sys, os
here = os.path.dirname(os.path.abspath(__file__))
there = os.path.join(here, "..", "build")
lib = [os.path.abspath(os.path.join(there, i)) for i in os.listdir(there) if "lib" in i][0]
sys.path.insert(0, lib)
import sift
import numpy
import scipy.misc

lena = scipy.misc.lena()
<<<<<<< HEAD
s = sift.SiftPlan(template=lena, profile=False, device=(1, 0))
=======
s = sift.SiftPlan(template=lena, profile=True, devicetype="GPU")
>>>>>>> ee59997b
kp = s.keypoints(lena)<|MERGE_RESOLUTION|>--- conflicted
+++ resolved
@@ -9,9 +9,5 @@
 import scipy.misc
 
 lena = scipy.misc.lena()
-<<<<<<< HEAD
-s = sift.SiftPlan(template=lena, profile=False, device=(1, 0))
-=======
 s = sift.SiftPlan(template=lena, profile=True, devicetype="GPU")
->>>>>>> ee59997b
 kp = s.keypoints(lena)