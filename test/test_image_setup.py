--- conflicted
+++ resolved
@@ -9,10 +9,10 @@
 '''
 
 
-def my_blur(img,sigma):
+def my_blur(img, sigma):
     ksize = int(ceil(8 * sigma + 1))
-    if (ksize %2 == 0):
-        ksize+=1
+    if (ksize % 2 == 0):
+        ksize += 1
     x = numpy.arange(ksize) - (ksize - 1.0) / 2.0
     gaussian = numpy.exp(-(x / sigma) ** 2 / 2.0).astype(numpy.float32)
     gaussian /= gaussian.sum(dtype=numpy.float32)
@@ -29,25 +29,21 @@
     octsize = numpy.int32(1) #initially 1, then twiced at each new octave
     scale = numpy.int32(1) #1,2 or 3
     nb_keypoints = 1000 #constant size !
-        
+
     l2 = scipy.misc.lena().astype(numpy.float32)#[100:250,100:250] #use a part of the image to fasten tests
-<<<<<<< HEAD
-    l2 = numpy.ascontiguousarray(l2[0:512, :]);
-=======
-    l2 = numpy.ascontiguousarray(l2[0:507,0:209]);
->>>>>>> c25cb049
+    l2 = numpy.ascontiguousarray(l2[0:507, 0:209]);
     #l2 = scipy.misc.imread("../aerial.tiff").astype(numpy.float32)
     l = normalize_image(l2) #do not forget to normalize the image if you want to compare with sift.cpp
-    for octave_cnt in range(1,int(numpy.log2(octsize))+1+1):
-    
+    for octave_cnt in range(1, int(numpy.log2(octsize)) + 1 + 1):
+
 
         width = numpy.int32(l.shape[1])
         height = numpy.int32(l.shape[0])
-        
-        #Blurs and DoGs pre-allocating      
-        g = (numpy.zeros(6*height*width).astype(numpy.float32)).reshape(6,height,width) #vector of 6 blurs
-        DOGS = numpy.zeros((5,height,width),dtype=numpy.float32) #vector of 5 DoGs
-        g[0,:,:] = numpy.copy(l)
+
+        #Blurs and DoGs pre-allocating
+        g = (numpy.zeros(6 * height * width).astype(numpy.float32)).reshape(6, height, width) #vector of 6 blurs
+        DOGS = numpy.zeros((5, height, width), dtype=numpy.float32) #vector of 5 DoGs
+        g[0, :, :] = numpy.copy(l)
         '''
         sift.cpp pre-process
         '''
@@ -58,30 +54,30 @@
             else: cursigma = 0.5
             #Convolving initial image to achieve std = initsigma = 1.6
             if (initsigma > cursigma):
-                sigma = numpy.sqrt(initsigma**2-cursigma**2)
-                g[0,:,:] = my_blur(l, sigma)
+                sigma = numpy.sqrt(initsigma ** 2 - cursigma ** 2)
+                g[0, :, :] = my_blur(l, sigma)
         else:
-            g[0,:,:] = numpy.copy(l)
+            g[0, :, :] = numpy.copy(l)
         '''
         Blurs and DoGs
         '''
-        sigmaratio = 2**(1/3.0) #sift.cpp
+        sigmaratio = 2 ** (1 / 3.0) #sift.cpp
         #sift.cpp : for a given "i", we have : increase = initsigma*(sigmaratio)^(i-1)*sqrt(sigmaratio**2 -1)
-        for i in range(1,6):
-            sigma = initsigma*(sigmaratio)**(i-1.0)*numpy.sqrt(sigmaratio**2 -1.0) #sift.cpp "increase" 
-            g[i] = my_blur(g[i-1],sigma) #blur[i]
-            
-        for s in range(1,6): DOGS[s-1] = -(g[s]-g[s-1]) #DoG[s-1]
-        
+        for i in range(1, 6):
+            sigma = initsigma * (sigmaratio) ** (i - 1.0) * numpy.sqrt(sigmaratio ** 2 - 1.0) #sift.cpp "increase"
+            g[i] = my_blur(g[i - 1], sigma) #blur[i]
+
+        for s in range(1, 6): DOGS[s - 1] = -(g[s] - g[s - 1]) #DoG[s-1]
+
         if (octsize > 1): #if a higher octave is required, we have to sample Blur[3]
-            l = shrink(g[3],2,2)
+            l = shrink(g[3], 2, 2)
     #end for
-     
+
     #print("[Octave %s] printing blur 2" %(int(numpy.log2(octsize))+1))
     #print g[2,0:10,0:10]
     #print("[Octave %s] printing dog 2" %(int(numpy.log2(octsize))+1))
     #print DOGS[2,0:10,0:10]
-     
+
     return border_dist, peakthresh, EdgeThresh, EdgeThresh0, octsize, scale, nb_keypoints, width, height, DOGS, g
 
 
@@ -92,41 +88,41 @@
     Provides the values required by "test_interpolation"
     Previous step: local extrema detection - we got a vector of keypoints to be interpolated
     '''
-    
+
     border_dist, peakthresh, EdgeThresh, EdgeThresh0, octsize, s, nb_keypoints, width, height, DOGS, g = local_maxmin_setup()
-    
+
     nb_keypoints = numpy.int32(nb_keypoints)
 
     #Assumes that local_maxmin is working so that we can use Python's "my_local_maxmin" instead of the kernel
-    keypoints_prev, actual_nb_keypoints = my_local_maxmin(DOGS, peakthresh,border_dist, octsize, 
-        EdgeThresh0, EdgeThresh,nb_keypoints,s,width,height)
+    keypoints_prev, actual_nb_keypoints = my_local_maxmin(DOGS, peakthresh, border_dist, octsize,
+        EdgeThresh0, EdgeThresh, nb_keypoints, s, width, height)
 
     return border_dist, peakthresh, EdgeThresh, EdgeThresh0, octsize, nb_keypoints, actual_nb_keypoints, width, height, DOGS, s, keypoints_prev, g[s]
-    
-    
-    
-    
+
+
+
+
 def orientation_setup():
     '''
     Provides the values required by "test_orientation"
     Previous step: interpolation - we got a vector of valid keypoints
     '''
     border_dist, peakthresh, EdgeThresh, EdgeThresh0, octsize, nb_keypoints, actual_nb_keypoints, width, height, DOGS, s, keypoints_prev, blur = interpolation_setup()
-    
+
     #actual_nb_keypoints = numpy.int32(len((keypoints_prev[:,0])[keypoints_prev[:,1] != -1]))
     ref = numpy.copy(keypoints_prev)
     #There are actually less than "actual_nb_keypoints" keypoints ("holes" in the vector), but we can use it as a boundary
-    for i,k in enumerate(ref[:actual_nb_keypoints,:]):
-        ref[i]= my_interp_keypoint(DOGS, s, k[1], k[2],5,peakthresh,width,height)
-    
+    for i, k in enumerate(ref[:actual_nb_keypoints, :]):
+        ref[i] = my_interp_keypoint(DOGS, s, k[1], k[2], 5, peakthresh, width, height)
+
     grad, ori = my_gradient(blur) #gradient is applied on blur[s]
    # ref, actual_nb_keypoints = my_compact(ref,nb_keypoints)
 
     return ref, nb_keypoints, actual_nb_keypoints, grad, ori, octsize
-    
-    
-    
-def descriptor_setup():    
+
+
+
+def descriptor_setup():
     '''
     Provides the values required by "test_descriptor"
     Previous step: orientation - we got a vector of keypoints with an orientation, and several additional keypoints
@@ -135,21 +131,21 @@
     orisigma = numpy.float32(1.5) #SIFT
     keypoints_start = numpy.int32(0)
     keypoints_end = actual_nb_keypoints #numpy.int32(actual_nb_keypoints)
-    ref,updated_nb_keypoints = my_orientation(keypoints, nb_keypoints, keypoints_start, keypoints_end, grad, ori, octsize, orisigma)
-    
+    ref, updated_nb_keypoints = my_orientation(keypoints, nb_keypoints, keypoints_start, keypoints_end, grad, ori, octsize, orisigma)
+
     return ref, nb_keypoints, updated_nb_keypoints, grad, ori, octsize
-    
-    
-    
 
 
-def matching_setup():    
+
+
+
+def matching_setup():
     '''
     Provides the values required by "test_matching"
     Previous step: descriptors - we got a vector of 128-values descriptors
     '''
     keypoints, nb_keypoints, actual_nb_keypoints, grad, ori, octsize = descriptor_setup()
-    keypoints, actual_nb_keypoints = my_compact(numpy.copy(keypoints),nb_keypoints)
+    keypoints, actual_nb_keypoints = my_compact(numpy.copy(keypoints), nb_keypoints)
     keypoints_start, keypoints_end = 0, actual_nb_keypoints
     desc = my_descriptor(keypoints, grad, ori, octsize, keypoints_start, keypoints_end)
     #keypoints with their descriptors
@@ -162,4 +158,3 @@
 
 
 
-    