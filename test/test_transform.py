#!/usr/bin/env python
# -*- coding: utf8 -*-
#
#    Project: Sift implementation in Python + OpenCL
#             https://github.com/kif/sift_pyocl
#

"""
Test suite for transformation kernel
"""

from __future__ import division

__authors__ = ["Jérôme Kieffer"]
__contact__ = "jerome.kieffer@esrf.eu"
__license__ = "BSD"
__copyright__ = "European Synchrotron Radiation Facility, Grenoble, France"
__date__ = "2013-05-28"
__license__ = """
Permission is hereby granted, free of charge, to any person
obtaining a copy of this software and associated documentation
files (the "Software"), to deal in the Software without
restriction, including without limitation the rights to use,
copy, modify, merge, publish, distribute, sublicense, and/or sell
copies of the Software, and to permit persons to whom the
Software is furnished to do so, subject to the following
conditions:

The above copyright notice and this permission notice shall be
included in all copies or substantial portions of the Software.

THE SOFTWARE IS PROVIDED "AS IS", WITHOUT WARRANTY OF ANY KIND,
EXPRESS OR IMPLIED, INCLUDING BUT NOT LIMITED TO THE WARRANTIES
OF MERCHANTABILITY, FITNESS FOR A PARTICULAR PURPOSE AND
NONINFRINGEMENT. IN NO EVENT SHALL THE AUTHORS OR COPYRIGHT
HOLDERS BE LIABLE FOR ANY CLAIM, DAMAGES OR OTHER LIABILITY,
WHETHER IN AN ACTION OF CONTRACT, TORT OR OTHERWISE, ARISING
FROM, OUT OF OR IN CONNECTION WITH THE SOFTWARE OR THE USE OR
OTHER DEALINGS IN THE SOFTWARE.

"""

import time, os, logging
import numpy
import pyopencl, pyopencl.array
import scipy, scipy.misc, scipy.ndimage, pylab
import sys
import unittest
from utilstest import UtilsTest, getLogger, ctx
from test_image_functions import * #for Python implementation of tested functions
from test_image_setup import *
import sift
from sift.utils import calc_size
logger = getLogger(__file__)
if logger.getEffectiveLevel() <= logging.INFO:
    PROFILE = True
    queue = pyopencl.CommandQueue(ctx, properties=pyopencl.command_queue_properties.PROFILING_ENABLE)
    import pylab
else:
    PROFILE = False
    queue = pyopencl.CommandQueue(ctx)

SHOW_FIGURES = False
IMAGE_RESHAPE = True
USE_LENA = False

print "working on %s" % ctx.devices[0].name





class test_transform(unittest.TestCase):
    def setUp(self):
        
        kernel_path = os.path.join(os.path.dirname(os.path.abspath(sift.__file__)), "transform.cl")
        kernel_src = open(kernel_path).read()
        self.program = pyopencl.Program(ctx, kernel_src).build() #.build('-D WORKGROUP_SIZE=%s' % wg_size)
        self.wg = (1, 128)



    def tearDown(self):
        self.program = None
        

    
    
    def image_reshape(self,img,output_height,output_width,image_height, image_width):
        '''
        Reshape the image to get a bigger image with the input image in the center
        
        '''
        image3 = numpy.zeros((output_height,output_width),dtype=numpy.float32)
        d1 = (output_width - image_width)/2
        d0 = (output_height - image_height)/2
        image3[d0:-d0,d1:-d1] = numpy.copy(img)
        image = image3
        image_height, image_width = output_height, output_width
        return image, image_height, image_width
    
    
    
    
    
    
    
    def matching_correction(self,image,image2):
        '''
        Computes keypoints for two images and try to align image2 on image1
        '''
        #computing keypoints matching
        s = sift.SiftPlan(template=image,devicetype="gpu")
        kp1 = s.keypoints(image)
        kp2 = s.keypoints(image2) #image2 and image must have the same size
        m = sift.MatchPlan(devicetype="GPU")
        matching = m.match(kp2,kp1)
        N = matching.shape[0]
        #solving normals equations for least square fit
        X = numpy.zeros((2*N,6))
        X[::2,2:] = 1,0,0,0
        X[::2,0] = matching.x[:,0]
        X[::2,1] = matching.y[:,0]
        X[1::2,0:3] = 0,0,0
        X[1::2,3] = matching.x[:,0]
        X[1::2,4] = matching.y[:,0]
        X[1::2,5] = 1
        y = numpy.zeros((2*N,1))
        y[::2,0] = matching.x[:,1]
        y[1::2,0] = matching.y[:,1]
        #A = numpy.dot(X.transpose(),X)
        #sol = numpy.dot(numpy.linalg.inv(A),numpy.dot(X.transpose(),y))
        sol = numpy.dot(numpy.linalg.pinv(X),y)
        MSE = numpy.linalg.norm(y - numpy.dot(X,sol))**2/N #value of the sum of residuals at "sol"
        return sol, MSE






    def test_transform(self):
        '''
        tests transform kernel
        '''    
<<<<<<< HEAD
#        image = scipy.misc.imread(os.path.join("../../test_images/","esrf_grenoble.jpg"),flatten=True).astype(numpy.float32)
        image = scipy.misc.lena().astype(numpy.float32)
        image = numpy.ascontiguousarray(image[0:511,0:352])
        
        image_height, image_width = image.shape
        output_height, output_width = int(image_height*numpy.sqrt(2)), int(image_width*numpy.sqrt(2))

        #transformation
        angle = numpy.pi/4.0
        matrix = numpy.array([[numpy.cos(angle),-numpy.sin(angle)],[numpy.sin(angle),numpy.sin(angle)]],dtype=numpy.float32)
        #important for float4
        matrix_for_gpu = matrix.reshape(4,1)
        offset_value = numpy.array([0.0, 0.0],dtype=numpy.float32)
        fill_value = numpy.float32(0.0)
        mode = numpy.int32(0)
        
        wg = 1,1
        shape = calc_size((output_width,output_height), self.wg)
        
        gpu_image = pyopencl.array.to_device(queue, image)
=======



        if (USE_LENA):
            #original image
            image = scipy.misc.lena().astype(numpy.float32)
            image = numpy.ascontiguousarray(image[0:512,0:512])
            image_height, image_width = image.shape
            #transformation
            angle = 1.9 #numpy.pi/5.0
    #        matrix = numpy.array([[numpy.cos(angle),-numpy.sin(angle)],[numpy.sin(angle),numpy.cos(angle)]],dtype=numpy.float32)
    #        offset_value = numpy.array([1000.0, 100.0],dtype=numpy.float32)
    #        matrix = numpy.array([[0.9,0.2],[-0.4,0.9]],dtype=numpy.float32)
    #        offset_value = numpy.array([-20.0,256.0],dtype=numpy.float32)
            matrix = numpy.array([[1.0,-0.75],[0.7,0.5]],dtype=numpy.float32)
            
            offset_value = numpy.array([250.0, -150.0],dtype=numpy.float32)
           
            image2 = scipy.ndimage.interpolation.affine_transform(image,matrix,offset=offset_value,order=1, mode="constant")
        
        else: #use images of a stack
            image = scipy.misc.imread("/home/paleo/Titanium/test/frame0.png")
            image2 = scipy.misc.imread("/home/paleo/Titanium/test/frame1.png")
            offset_value = numpy.array([0.0, 0.0],dtype=numpy.float32)
            image_height, image_width = image.shape
            image2_height, image2_width = image2.shape
            
        fill_value = numpy.float32(0.0)
        mode = numpy.int32(1)   
            
        if IMAGE_RESHAPE: #turns out that image should always be reshaped
            output_height, output_width = int(3000), int(3000)
            image, image_height, image_width = self.image_reshape(image,output_height,output_width,image_height,image_width)
            image2, image2_height, image2_width = self.image_reshape(image2,output_height,output_width,image2_height,image2_width) 
            
            
       
        else: output_height, output_width = int(image_height*numpy.sqrt(2)),int(image_width*numpy.sqrt(2))
        print "Image : (%s, %s) -- Output: (%s, %s)" %(image_height, image_width , output_height, output_width)
        
        
        
            
        
        
        
        
        
        
        
        #perform correction by least square
        sol, MSE = self.matching_correction(image,image2)
        print sol
        
        
        correction_matrix = numpy.zeros((2,2),dtype=numpy.float32)
        correction_matrix[0] = sol[0:2,0]
        correction_matrix[1] = sol[3:5,0]
        matrix_for_gpu = correction_matrix.reshape(4,1) #for float4 struct
        offset_value[0] = sol[2,0]
        offset_value[1] = sol[5,0]
        
        wg = 8,8
        shape = calc_size((output_width,output_height), wg)
        gpu_image = pyopencl.array.to_device(queue, image2)
>>>>>>> 87a61962
        gpu_output = pyopencl.array.empty(queue, (output_height, output_width), dtype=numpy.float32, order="C")
        gpu_matrix = pyopencl.array.to_device(queue,matrix_for_gpu)
        gpu_offset = pyopencl.array.to_device(queue,offset_value)
        image_height, image_width = numpy.int32((image_height, image_width))
        output_height, output_width = numpy.int32((output_height, output_width))
        
        t0 = time.time()
        k1 = self.program.transform(queue, shape, wg,
<<<<<<< HEAD
        		gpu_image.data, gpu_output.data, gpu_matrix.data, gpu_offset.data, 
        		image_width, image_height, output_width, output_height, fill_value, mode)
        res = gpu_output.get()
        t1 = time.time()

        ref = scipy.ndimage.interpolation.affine_transform(image,matrix,
        	offset=offset_value, output_shape=(output_height,output_width), order=1, mode="constant", cval=fill_value)
        t2 = time.time()
        
        delta = abs(res-ref)
        delta_arg = delta.argmax()
        delta_max = delta.max()
        print("Max error: %f at (%d, %d)" %(delta_max, delta_arg/output_width, delta_arg%output_width))
=======
                gpu_image.data, gpu_output.data, gpu_matrix.data, gpu_offset.data, 
                image_width, image_height, output_width, output_height, fill_value, mode)
        res = gpu_output.get()
        t1 = time.time()
#        print res[0,0]
        
        ref = scipy.ndimage.interpolation.affine_transform(image2,correction_matrix,
            offset=offset_value, output_shape=(output_height,output_width),order=1, mode="constant", cval=fill_value)
        t2 = time.time()
        
        delta = abs(res-image)
        delta_arg = delta.argmax()
        delta_max = delta.max()
#        delta_mse_res = ((res-image)**2).sum()/image.size
#        delta_mse_ref = ((ref-image)**2).sum()/image.size
        at_0, at_1 = delta_arg/output_width, delta_arg%output_width
        print("Max error: %f at (%d, %d)" %(delta_max, at_0, at_1))
#        print("Mean Squared Error Res/Original : %f" %(delta_mse_res))
#        print("Mean Squared Error Ref/Original: %f" %(delta_mse_ref))
        print("minimal MSE according to least squares : %f" %MSE)
#        print res[at_0,at_1]
#        print ref[at_0,at_1]
>>>>>>> 87a61962
        
        SHOW_FIGURES = True
        if SHOW_FIGURES:
            fig = pylab.figure()
<<<<<<< HEAD
            sp1 = fig.add_subplot(221,title="Output")
            sp1.imshow(res, interpolation="nearest")
            sp2 = fig.add_subplot(222,title="Reference")
            sp2.imshow(ref, interpolation="nearest")
            sp3 = fig.add_subplot(223,title="delta (max = %f)" %delta_max)
            sh3 = sp3.imshow(delta, interpolation="nearest")
            cbar = fig.colorbar(sh3)
=======
            sp1 = fig.add_subplot(221,title="Input image")
            sp1.imshow(image, interpolation="nearest")
            sp2 = fig.add_subplot(222,title="Image after deformation")
            sp2.imshow(image2, interpolation="nearest")
            sp2 = fig.add_subplot(223,title="Corrected image (OpenCL)")
            sp2.imshow(res, interpolation="nearest")
            sp2 = fig.add_subplot(224,title="Corrected image (Scipy)")
            sp2.imshow(ref, interpolation="nearest")
#            sp2.imshow(ref, interpolation="nearest")
#            sp3 = fig.add_subplot(223,title="delta (max = %f)" %delta_max)
#            sh3 = sp3.imshow(delta[:,:], interpolation="nearest")
#            cbar = fig.colorbar(sh3)
>>>>>>> 87a61962
            fig.show()
            raw_input("enter")


        if PROFILE:
            logger.info("Global execution time: CPU %.3fms, GPU: %.3fms." % (1000.0 * (t2 - t1), 1000.0 * (t1 - t0)))
            logger.info("Transformation took %.3fms" % (1e-6 * (k1.profile.end - k1.profile.start)))
            










            
            
            

def test_suite_transform():
    testSuite = unittest.TestSuite()
    testSuite.addTest(test_transform("test_transform"))
    return testSuite

if __name__ == '__main__':
    mysuite = test_suite_transform()
    runner = unittest.TextTestRunner()
    if not runner.run(mysuite).wasSuccessful():
        sys.exit(1)
<|MERGE_RESOLUTION|>--- conflicted
+++ resolved
@@ -143,28 +143,6 @@
         '''
         tests transform kernel
         '''    
-<<<<<<< HEAD
-#        image = scipy.misc.imread(os.path.join("../../test_images/","esrf_grenoble.jpg"),flatten=True).astype(numpy.float32)
-        image = scipy.misc.lena().astype(numpy.float32)
-        image = numpy.ascontiguousarray(image[0:511,0:352])
-        
-        image_height, image_width = image.shape
-        output_height, output_width = int(image_height*numpy.sqrt(2)), int(image_width*numpy.sqrt(2))
-
-        #transformation
-        angle = numpy.pi/4.0
-        matrix = numpy.array([[numpy.cos(angle),-numpy.sin(angle)],[numpy.sin(angle),numpy.sin(angle)]],dtype=numpy.float32)
-        #important for float4
-        matrix_for_gpu = matrix.reshape(4,1)
-        offset_value = numpy.array([0.0, 0.0],dtype=numpy.float32)
-        fill_value = numpy.float32(0.0)
-        mode = numpy.int32(0)
-        
-        wg = 1,1
-        shape = calc_size((output_width,output_height), self.wg)
-        
-        gpu_image = pyopencl.array.to_device(queue, image)
-=======
 
 
 
@@ -230,7 +208,6 @@
         wg = 8,8
         shape = calc_size((output_width,output_height), wg)
         gpu_image = pyopencl.array.to_device(queue, image2)
->>>>>>> 87a61962
         gpu_output = pyopencl.array.empty(queue, (output_height, output_width), dtype=numpy.float32, order="C")
         gpu_matrix = pyopencl.array.to_device(queue,matrix_for_gpu)
         gpu_offset = pyopencl.array.to_device(queue,offset_value)
@@ -239,21 +216,6 @@
         
         t0 = time.time()
         k1 = self.program.transform(queue, shape, wg,
-<<<<<<< HEAD
-        		gpu_image.data, gpu_output.data, gpu_matrix.data, gpu_offset.data, 
-        		image_width, image_height, output_width, output_height, fill_value, mode)
-        res = gpu_output.get()
-        t1 = time.time()
-
-        ref = scipy.ndimage.interpolation.affine_transform(image,matrix,
-        	offset=offset_value, output_shape=(output_height,output_width), order=1, mode="constant", cval=fill_value)
-        t2 = time.time()
-        
-        delta = abs(res-ref)
-        delta_arg = delta.argmax()
-        delta_max = delta.max()
-        print("Max error: %f at (%d, %d)" %(delta_max, delta_arg/output_width, delta_arg%output_width))
-=======
                 gpu_image.data, gpu_output.data, gpu_matrix.data, gpu_offset.data, 
                 image_width, image_height, output_width, output_height, fill_value, mode)
         res = gpu_output.get()
@@ -276,20 +238,10 @@
         print("minimal MSE according to least squares : %f" %MSE)
 #        print res[at_0,at_1]
 #        print ref[at_0,at_1]
->>>>>>> 87a61962
         
         SHOW_FIGURES = True
         if SHOW_FIGURES:
             fig = pylab.figure()
-<<<<<<< HEAD
-            sp1 = fig.add_subplot(221,title="Output")
-            sp1.imshow(res, interpolation="nearest")
-            sp2 = fig.add_subplot(222,title="Reference")
-            sp2.imshow(ref, interpolation="nearest")
-            sp3 = fig.add_subplot(223,title="delta (max = %f)" %delta_max)
-            sh3 = sp3.imshow(delta, interpolation="nearest")
-            cbar = fig.colorbar(sh3)
-=======
             sp1 = fig.add_subplot(221,title="Input image")
             sp1.imshow(image, interpolation="nearest")
             sp2 = fig.add_subplot(222,title="Image after deformation")
@@ -302,7 +254,6 @@
 #            sp3 = fig.add_subplot(223,title="delta (max = %f)" %delta_max)
 #            sh3 = sp3.imshow(delta[:,:], interpolation="nearest")
 #            cbar = fig.colorbar(sh3)
->>>>>>> 87a61962
             fig.show()
             raw_input("enter")
 
